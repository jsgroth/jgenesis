#![allow(clippy::doc_markdown)]

use clap::Parser;
use env_logger::Env;
use gb_core::api::{GbAspectRatio, GbAudioResampler, GbPalette, GbcColorCorrection};
use gba_core::api::GbaAspectRatio;
use genesis_core::{
    GenesisAspectRatio, GenesisControllerType, GenesisLowPassFilter, GenesisRegion,
    Opn2BusyBehavior,
};
use jgenesis_common::frontend::{EmulatorTrait, TimingMode};
use jgenesis_native_config::AppConfig;
use jgenesis_native_config::common::ConfigSavePath;
use jgenesis_native_driver::config::input::{NesControllerType, SnesControllerType};
use jgenesis_native_driver::config::{FullscreenMode, HideMouseCursor};
use jgenesis_native_driver::extensions::{Console, ConsoleWithSize};
use jgenesis_native_driver::{NativeEmulator, NativeTickEffect};
use jgenesis_proc_macros::{CustomValueEnum, EnumAll, EnumDisplay};
use jgenesis_renderer::config::{
    FilterMode, PreprocessShader, PrescaleFactor, Scanlines, VSyncMode, WgpuBackend,
};
use nes_core::api::{NesAspectRatio, NesAudioResampler};
use s32x_core::api::S32XVideoOut;
use segacd_core::api::{PcmInterpolation, PcmLowPassFilter};
use smsgg_core::psg::Sn76489Version;
use smsgg_core::{GgAspectRatio, SmsAspectRatio, SmsGgRegion, SmsModel};
use snes_core::api::{AudioInterpolationMode, SnesAspectRatio};
use std::fmt::Debug;
use std::fs;
use std::num::{NonZeroU16, NonZeroU32, NonZeroU64};
use std::path::{Path, PathBuf};

#[derive(Debug, Clone, Copy, PartialEq, Eq, EnumAll, EnumDisplay, CustomValueEnum)]
enum Hardware {
    MasterSystem,
    Genesis,
    SegaCd,
    Sega32X,
    Nes,
    Snes,
    GameBoy,
    GameBoyAdvance,
}

const SMSGG_OPTIONS_HEADING: &str = "Master System / Game Gear Options";
const GENESIS_OPTIONS_HEADING: &str = "Genesis / Sega CD Options";
const SCD_OPTIONS_HEADING: &str = "Sega CD Options";
const S32X_OPTIONS_HEADING: &str = "32X Options";
const NES_OPTIONS_HEADING: &str = "NES Options";
const SNES_OPTIONS_HEADING: &str = "SNES Options";
const GB_OPTIONS_HEADING: &str = "Game Boy Options";
const GBA_OPTIONS_HEADING: &str = "Game Boy Advance Options";
const VIDEO_OPTIONS_HEADING: &str = "Video Options";
const AUDIO_OPTIONS_HEADING: &str = "Audio Options";
const HOTKEY_OPTIONS_HEADING: &str = "Hotkey Options";

#[derive(Debug, Parser)]
struct Args {
    /// Hardware; defaults based on file extension if not set
    #[arg(long)]
    hardware: Option<Hardware>,

    /// ROM file path
    #[arg(short = 'f', long)]
    file_path: PathBuf,

    /// Override default config file path (jgenesis-config.toml)
    #[arg(long = "config")]
    config_path_override: Option<PathBuf>,

    /// Attempt to load the specified save state slot during startup. Takes priority over --load-recent-state-at-launch
    #[arg(long, value_name = "SLOT")]
    load_save_state: Option<usize>,

    /// Force timing mode
    #[arg(long)]
    forced_timing_mode: Option<TimingMode>,

    /// Remove sprite-per-scanline and sprite-pixel-per-scanline limits which reduces sprite flickering (for applicable consoles)
    #[arg(long)]
    remove_sprite_limit: Option<bool>,

    /// Hide mouse cursor when over emulator window
    #[arg(long)]
    hide_mouse_cursor: Option<HideMouseCursor>,

    /// Save file path
    #[arg(long)]
    save_path: Option<ConfigSavePath>,

    /// Custom save file path (if save_path=Custom)
    #[arg(long)]
    custom_save_path: Option<PathBuf>,

    /// Save state path
    #[arg(long)]
    state_path: Option<ConfigSavePath>,

    /// Custom save state path (if state_path=Custom)
    #[arg(long)]
    custom_state_path: Option<PathBuf>,

    /// MasterSystem model
    #[arg(long, help_heading = SMSGG_OPTIONS_HEADING)]
    sms_model: Option<SmsModel>,

    /// Force PSG version
    #[arg(long, help_heading = SMSGG_OPTIONS_HEADING)]
    psg_version: Option<Sn76489Version>,

    /// Master System aspect ratio
    #[arg(long, help_heading = SMSGG_OPTIONS_HEADING)]
    sms_aspect_ratio: Option<SmsAspectRatio>,

    /// Game Gear aspect ratio
    #[arg(long, help_heading = SMSGG_OPTIONS_HEADING)]
    gg_aspect_ratio: Option<GgAspectRatio>,

    /// Master System / Game Gear region
    #[arg(long, help_heading = SMSGG_OPTIONS_HEADING)]
    smsgg_region: Option<SmsGgRegion>,

    /// Crop SMS top and bottom border; almost all games display only the background color in this area
    #[arg(long, help_heading = SMSGG_OPTIONS_HEADING)]
    sms_crop_vertical_border: Option<bool>,

    /// Crop SMS left border; many games display only the background color in this area
    #[arg(long, help_heading = SMSGG_OPTIONS_HEADING)]
    sms_crop_left_border: Option<bool>,

    /// For Game Gear, render at SMS resolution (256x192) instead of native resolution (160x144)
    #[arg(long, help_heading = SMSGG_OPTIONS_HEADING)]
    gg_use_sms_resolution: Option<bool>,

    /// Enable SMS FM sound unit
    #[arg(long, help_heading = SMSGG_OPTIONS_HEADING)]
    sms_fm_unit_enabled: Option<bool>,

    /// Optionally decrease the Z80's clock divider (1-15, with 15 being actual hardware speed).
    /// Lower divider = higher CPU clock speed
    #[arg(long, help_heading = SMSGG_OPTIONS_HEADING)]
    smsgg_z80_divider: Option<NonZeroU32>,

    /// Emulate the VDP's non-linear color scale, which tends to brighten darker colors and darken brighter colors
    #[arg(long, help_heading = GENESIS_OPTIONS_HEADING)]
    genesis_non_linear_color_scale: Option<bool>,

    /// Deinterlace if a game enables an interlacing screen mode
    #[arg(long, help_heading = GENESIS_OPTIONS_HEADING)]
    genesis_deinterlace: Option<bool>,

    /// Optionally decrease the main Genesis CPU's clock divider (1-7, with 7 being actual hardware speed).
    /// Lower divider = higher CPU clock speed
    #[arg(long, help_heading = GENESIS_OPTIONS_HEADING)]
    m68k_clock_divider: Option<u64>,

    /// Render the vertical border, which normally only displays the backdrop color
    #[arg(long, help_heading = GENESIS_OPTIONS_HEADING)]
    genesis_render_vertical_border: Option<bool>,

    /// Render the horizontal border, which normally only displays the backdrop color
    #[arg(long, help_heading = GENESIS_OPTIONS_HEADING)]
    genesis_render_horizontal_border: Option<bool>,

    /// Enable YM2612 channel output quantization
    #[arg(long, help_heading = GENESIS_OPTIONS_HEADING)]
    quantize_ym2612_output: Option<bool>,

    /// Emulate the YM2612 "ladder effect"
    #[arg(long, help_heading = GENESIS_OPTIONS_HEADING)]
    emulate_ym2612_ladder_effect: Option<bool>,

    /// Select OPN2 busy flag behavior
    #[arg(long, help_heading = GENESIS_OPTIONS_HEADING)]
    opn2_busy_behavior: Option<Opn2BusyBehavior>,

    /// Audio low-pass filter setting
    #[arg(long, help_heading = GENESIS_OPTIONS_HEADING)]
    genesis_low_pass: Option<GenesisLowPassFilter>,

    /// Enable audio from the YM2612 FM chip
    #[arg(long, help_heading = GENESIS_OPTIONS_HEADING)]
    ym2612_enabled: Option<bool>,

    /// Enable audio from the SN76489 PSG chip
    #[arg(long, help_heading = GENESIS_OPTIONS_HEADING)]
    genesis_psg_enabled: Option<bool>,

    /// Aspect ratio
    #[arg(long, help_heading = GENESIS_OPTIONS_HEADING)]
    genesis_aspect_ratio: Option<GenesisAspectRatio>,

    /// Automatically adjust pixel aspect ratio in double-screen interlaced mode
    #[arg(long, help_heading = GENESIS_OPTIONS_HEADING)]
    genesis_adjust_aspect_ratio: Option<bool>,

    /// Force region (Americas / Japan / Europe)
    #[arg(long, help_heading = GENESIS_OPTIONS_HEADING)]
    genesis_region: Option<GenesisRegion>,

    /// P1 Genesis controller type
    #[arg(long, help_heading = GENESIS_OPTIONS_HEADING)]
    genesis_p1_controller_type: Option<GenesisControllerType>,

    /// P2 Genesis controller type
    #[arg(long, help_heading = GENESIS_OPTIONS_HEADING)]
    genesis_p2_controller_type: Option<GenesisControllerType>,

    /// Sega CD BIOS path
    #[arg(short = 'b', long, help_heading = SCD_OPTIONS_HEADING)]
    bios_path: Option<PathBuf>,

    /// Sega CD PCM sound chip interpolation
    #[arg(long, help_heading = SCD_OPTIONS_HEADING)]
    scd_pcm_interpolation: Option<PcmInterpolation>,

    /// Enable Sega CD RAM cartridge mapping
    #[arg(long, help_heading = SCD_OPTIONS_HEADING)]
    enable_ram_cartridge: Option<bool>,

    /// Set the CD-ROM drive speed when reading data tracks (1 = native speed)
    #[arg(long, help_heading = SCD_OPTIONS_HEADING)]
    scd_drive_speed: Option<NonZeroU16>,

    /// Optionally decrease the Sega CD sub CPU's clock divider (1-4, with 4 being actual hardware speed).
    /// Lower divider = higher CPU clock speed
    #[arg(long, help_heading = SCD_OPTIONS_HEADING)]
    scd_sub_cpu_divider: Option<NonZeroU64>,

    /// Run the Sega CD emulator with no disc
    #[arg(long, help_heading = SCD_OPTIONS_HEADING)]
    scd_no_disc: bool,

    /// Load the CD-ROM image into RAM at startup
    #[arg(long, help_heading = SCD_OPTIONS_HEADING)]
    scd_load_disc_into_ram: Option<bool>,

    /// PCM chip low-pass filter setting
    #[arg(long, help_heading = SCD_OPTIONS_HEADING)]
    scd_pcm_low_pass: Option<PcmLowPassFilter>,

    /// Whether to apply the Genesis low-pass filter to PCM chip output
    #[arg(long, help_heading = SCD_OPTIONS_HEADING)]
    scd_apply_gen_lpf_to_pcm: Option<bool>,

    /// Whether to apply the Genesis low-pass filter to CD-DA playback
    #[arg(long, help_heading = SCD_OPTIONS_HEADING)]
    scd_apply_gen_lpf_to_cd_da: Option<bool>,

    /// Enable audio from the RF5C164 PCM chip
    #[arg(long, help_heading = SCD_OPTIONS_HEADING)]
    scd_pcm_enabled: Option<bool>,

    /// Enable CD audio playback
    #[arg(long, help_heading = SCD_OPTIONS_HEADING)]
    scd_cd_da_enabled: Option<bool>,

    /// Set 32X video output
    #[arg(long, help_heading = S32X_OPTIONS_HEADING)]
    s32x_video_out: Option<S32XVideoOut>,

    /// Configure whether PWM chip output uses the Genesis low-pass filter
    #[arg(long, help_heading = S32X_OPTIONS_HEADING)]
    s32x_apply_gen_lpf_to_pwm: Option<bool>,

    /// Enable audio from the 32X PWM chip
    #[arg(long, help_heading = S32X_OPTIONS_HEADING)]
    s32x_pwm_enabled: Option<bool>,

    /// Aspect ratio
    #[arg(long, help_heading = NES_OPTIONS_HEADING)]
    nes_aspect_ratio: Option<NesAspectRatio>,

    /// NES P2 controller type
    #[arg(long, help_heading = NES_OPTIONS_HEADING)]
    nes_p2_controller_type: Option<NesControllerType>,

    /// Top overscan in pixels
    #[arg(long, help_heading = NES_OPTIONS_HEADING)]
    overscan_top: Option<u16>,

    /// Bottom overscan in pixels
    #[arg(long, help_heading = NES_OPTIONS_HEADING)]
    overscan_bottom: Option<u16>,

    /// Left overscan in pixels
    #[arg(long, help_heading = NES_OPTIONS_HEADING)]
    overscan_left: Option<u16>,

    /// Right overscan in pixels
    #[arg(long, help_heading = NES_OPTIONS_HEADING)]
    overscan_right: Option<u16>,

    /// Render the PAL black border (top scanline + two columns on each side)
    #[arg(long, help_heading = NES_OPTIONS_HEADING)]
    nes_pal_black_border: Option<bool>,

    /// Allow opposing directional inputs (left+right or up+down)
    #[arg(long, help_heading = NES_OPTIONS_HEADING)]
    nes_allow_opposing_inputs: Option<bool>,

    /// Silence ultrasonic triangle channel output (less accurate but reduces audio popping)
    #[arg(long, help_heading = NES_OPTIONS_HEADING)]
    nes_silence_ultrasonic_triangle: Option<bool>,

    /// Audio resampling algorithm
    #[arg(long, help_heading = NES_OPTIONS_HEADING)]
    nes_audio_resampler: Option<NesAudioResampler>,

    /// Enable hack that times NES audio sync to 60Hz NTSC / 50Hz PAL instead of ~60.099Hz NTSC / ~50.007Hz PAL
    #[arg(long, help_heading = NES_OPTIONS_HEADING)]
    nes_audio_60hz_hack: Option<bool>,

    /// SNES aspect ratio
    #[arg(long, help_heading = SNES_OPTIONS_HEADING)]
    snes_aspect_ratio: Option<SnesAspectRatio>,

    /// Deinterlace if a game enables interlaced rendering
    #[arg(long, help_heading = SNES_OPTIONS_HEADING)]
    snes_deinterlace: Option<bool>,

    /// Audio interpolation mode
    #[arg(long, help_heading = SNES_OPTIONS_HEADING)]
    snes_audio_interpolation: Option<AudioInterpolationMode>,

    /// Enable hack that times SNES audio sync to 60Hz instead of ~60.098Hz
    #[arg(long, help_heading = SNES_OPTIONS_HEADING)]
    snes_audio_60hz_hack: Option<bool>,

    /// Speed multiplier for the Super FX GSU
    #[arg(long, help_heading = SNES_OPTIONS_HEADING)]
    gsu_overclock_factor: Option<NonZeroU64>,

    /// Player 2 input device
    #[arg(long, help_heading = SNES_OPTIONS_HEADING)]
    snes_p2_controller_type: Option<SnesControllerType>,

    /// Specify SNES DSP-1 ROM path (required for DSP-1 games)
    #[arg(long, help_heading = SNES_OPTIONS_HEADING)]
    dsp1_rom_path: Option<PathBuf>,

    /// Specify SNES DSP-2 ROM path (required for DSP-2 games)
    #[arg(long, help_heading = SNES_OPTIONS_HEADING)]
    dsp2_rom_path: Option<PathBuf>,

    /// Specify SNES DSP-3 ROM path (required for DSP-3 games)
    #[arg(long, help_heading = SNES_OPTIONS_HEADING)]
    dsp3_rom_path: Option<PathBuf>,

    /// Specify SNES DSP-4 ROM path (required for DSP-4 games)
    #[arg(long, help_heading = SNES_OPTIONS_HEADING)]
    dsp4_rom_path: Option<PathBuf>,

    /// Specify SNES ST010 ROM path (required for ST010 games)
    #[arg(long, help_heading = SNES_OPTIONS_HEADING)]
    st010_rom_path: Option<PathBuf>,

    /// Specify SNES ST011 ROM path (required for ST011 games)
    #[arg(long, help_heading = SNES_OPTIONS_HEADING)]
    st011_rom_path: Option<PathBuf>,

    /// Force DMG / original Game Boy mode in software with Game Boy Color support
    #[arg(long, help_heading = GB_OPTIONS_HEADING)]
    force_dmg_mode: Option<bool>,

    /// Pretend to be a Game Boy Advance (for GBC games that vary behavior on GBA)
    #[arg(long, help_heading = GB_OPTIONS_HEADING)]
    pretend_to_be_gba: Option<bool>,

    /// Aspect ratio
    #[arg(long, help_heading = GB_OPTIONS_HEADING)]
    gb_aspect_ratio: Option<GbAspectRatio>,

    /// Game Boy palette
    #[arg(long, help_heading = GB_OPTIONS_HEADING)]
    gb_palette: Option<GbPalette>,

    /// Game Boy Color color correction
    #[arg(long, help_heading = GB_OPTIONS_HEADING)]
    gbc_color_correction: Option<GbcColorCorrection>,

    /// Audio resampling algorithm
    #[arg(long, help_heading = GB_OPTIONS_HEADING)]
    gb_audio_resampler: Option<GbAudioResampler>,

    /// Target 60 FPS instead of ~59.73 FPS
    #[arg(long, help_heading = GB_OPTIONS_HEADING)]
    gb_audio_60hz_hack: Option<bool>,

    /// BIOS ROM path (Required if not set in config file)
    #[arg(long, help_heading = GBA_OPTIONS_HEADING)]
    gba_bios_path: Option<String>,

    /// Aspect ratio
    #[arg(long, help_heading = GBA_OPTIONS_HEADING)]
    gba_aspect_ratio: Option<GbaAspectRatio>,

    /// Skip BIOS intro animation
    #[arg(long, help_heading = GBA_OPTIONS_HEADING)]
    gba_skip_intro_animation: Option<bool>,

    /// Initial window width in pixels
    #[arg(long, help_heading = VIDEO_OPTIONS_HEADING)]
    window_width: Option<u32>,

    /// Initial window height in pixels
    #[arg(long, help_heading = VIDEO_OPTIONS_HEADING)]
    window_height: Option<u32>,

    /// Emulator window scale factor
    #[arg(long, help_heading = VIDEO_OPTIONS_HEADING)]
    window_scale_factor: Option<f32>,

    /// Launch in fullscreen
    #[arg(long, default_value_t, help_heading = VIDEO_OPTIONS_HEADING)]
    fullscreen: bool,

    /// Fullscreen mode
    #[arg(long, help_heading = VIDEO_OPTIONS_HEADING)]
    fullscreen_mode: Option<FullscreenMode>,

    /// wgpu backend
    #[arg(long, help_heading = VIDEO_OPTIONS_HEADING)]
    wgpu_backend: Option<WgpuBackend>,

    /// VSync mode
    #[arg(long, help_heading = VIDEO_OPTIONS_HEADING)]
    vsync_mode: Option<VSyncMode>,

    /// Enable frame time sync
    #[arg(long, help_heading = VIDEO_OPTIONS_HEADING)]
    frame_time_sync: Option<bool>,

    /// Enable auto-prescaling
    #[arg(long, help_heading = VIDEO_OPTIONS_HEADING)]
    auto_prescale: Option<bool>,

    /// Manual prescale factor; must be a positive integer
    #[arg(long, help_heading = VIDEO_OPTIONS_HEADING)]
    prescale_factor: Option<u32>,

    /// Scanlines
    #[arg(long, help_heading = VIDEO_OPTIONS_HEADING)]
    scanlines: Option<Scanlines>,

    /// Force display area height to be an integer multiple of native console resolution
    #[arg(long, help_heading = VIDEO_OPTIONS_HEADING)]
    force_integer_height_scaling: Option<bool>,

    /// Filter mode
    #[arg(long, help_heading = VIDEO_OPTIONS_HEADING)]
    filter_mode: Option<FilterMode>,

    /// Preprocess shader
    #[arg(long, help_heading = VIDEO_OPTIONS_HEADING)]
    preprocess_shader: Option<PreprocessShader>,

    /// Mute all audio output
    #[arg(long, help_heading = AUDIO_OPTIONS_HEADING)]
    mute_audio: Option<bool>,

    /// Audio output frequency (48000 recommended)
    #[arg(long, help_heading = AUDIO_OPTIONS_HEADING)]
    audio_output_frequency: Option<u64>,

    /// Enable audio sync
    #[arg(long, help_heading = AUDIO_OPTIONS_HEADING)]
    audio_sync: Option<bool>,

    /// Enable audio dynamic resampling ratio
    #[arg(long, help_heading = AUDIO_OPTIONS_HEADING)]
    audio_dynamic_resampling_ratio: Option<bool>,

    /// Audio hardware queue size in samples
    #[arg(long, help_heading = AUDIO_OPTIONS_HEADING)]
    audio_hardware_queue_size: Option<u16>,

    /// Audio buffer size in samples
    #[arg(long, help_heading = AUDIO_OPTIONS_HEADING)]
    audio_buffer_size: Option<u32>,

    /// Audio gain in decibels; can be positive or negative
    #[arg(long, help_heading = AUDIO_OPTIONS_HEADING)]
    audio_gain_db: Option<f64>,

    /// Fast forward multiplier
    #[arg(long, help_heading = HOTKEY_OPTIONS_HEADING)]
    fast_forward_multiplier: Option<u64>,

    /// Rewind buffer length in seconds
    #[arg(long, help_heading = HOTKEY_OPTIONS_HEADING)]
    rewind_buffer_length_seconds: Option<u64>,

    /// Attempt to load the most recent save state slot during startup
    #[arg(long, help_heading = HOTKEY_OPTIONS_HEADING)]
    load_recent_state_at_launch: Option<bool>,
}

macro_rules! apply_overrides {
    (@set_field $config:expr, $value:expr, $arg_field:ident) => {
        $config.$arg_field = $value;
    };
    (@set_field $config:expr, $value:expr, $arg_field:ident $config_field:ident) => {
        $config.$config_field = $value;
    };
    ($self:expr, $config:expr, [$($arg_field:ident $(-> $config_field:ident)?),* $(,)?]) => {
        $(
            if let Some(field) = $self.$arg_field {
                apply_overrides!(@set_field $config, field, $arg_field $($config_field)?);
            }
        )*
    };
}

macro_rules! apply_path_overrides {
    ($self:expr, $config:expr, [$($field:ident),* $(,)?]) => {
        $(
            if let Some(field) = &$self.$field {
                $config.$field = Some(field.clone());
            }
        )*
    }
}

impl Args {
    fn fix_appimage_relative_paths(mut self) -> Self {
        self.file_path = jgenesis_common::fix_appimage_relative_path(self.file_path);

        fix_optional_relative_path(&mut self.config_path_override);
        fix_optional_relative_path(&mut self.custom_save_path);
        fix_optional_relative_path(&mut self.custom_state_path);

        fix_optional_relative_path(&mut self.bios_path);
        fix_optional_relative_path(&mut self.dsp1_rom_path);
        fix_optional_relative_path(&mut self.dsp2_rom_path);
        fix_optional_relative_path(&mut self.dsp3_rom_path);
        fix_optional_relative_path(&mut self.dsp4_rom_path);
        fix_optional_relative_path(&mut self.st010_rom_path);
        fix_optional_relative_path(&mut self.st011_rom_path);

        self
    }

    fn apply_overrides(&self, config: &mut AppConfig) {
        self.apply_common_overrides(config);
        self.apply_smsgg_overrides(config);
        self.apply_genesis_overrides(config);
        self.apply_sega_cd_overrides(config);
        self.apply_32x_overrides(config);
        self.apply_nes_overrides(config);
        self.apply_snes_overrides(config);
        self.apply_gb_overrides(config);
        self.apply_gba_overrides(config);
        self.apply_video_overrides(config);
        self.apply_audio_overrides(config);
        self.apply_hotkey_overrides(config);
    }

    fn apply_common_overrides(&self, config: &mut AppConfig) {
        if let Some(timing_mode) = self.forced_timing_mode {
            config.smsgg.sms_timing_mode = timing_mode;
            config.genesis.forced_timing_mode = Some(timing_mode);
            config.nes.forced_timing_mode = Some(timing_mode);
            config.snes.forced_timing_mode = Some(timing_mode);
        }

        if let Some(remove_sprite_limit) = self.remove_sprite_limit {
            config.smsgg.remove_sprite_limit = remove_sprite_limit;
            config.genesis.remove_sprite_limits = remove_sprite_limit;
            config.nes.remove_sprite_limit = remove_sprite_limit;
        }

        apply_overrides!(self, config.common, [hide_mouse_cursor, save_path, state_path]);

        if let Some(custom_save_path) = &self.custom_save_path {
            config.common.custom_save_path.clone_from(custom_save_path);
        }

        if let Some(custom_state_path) = &self.custom_state_path {
            config.common.custom_state_path.clone_from(custom_state_path);
        }
    }

    fn apply_smsgg_overrides(&self, config: &mut AppConfig) {
        apply_overrides!(self, config.smsgg, [
            sms_model,
            sms_aspect_ratio,
            gg_aspect_ratio,
            sms_crop_vertical_border,
            sms_crop_left_border,
            gg_use_sms_resolution,
            sms_fm_unit_enabled -> fm_sound_unit_enabled,
            smsgg_z80_divider -> z80_divider,
        ]);

        if let Some(region) = self.smsgg_region {
            config.smsgg.forced_region = Some(region);
        }

        if let Some(psg_version) = self.psg_version {
            config.smsgg.psg_version = Some(psg_version);
        }
    }

    fn apply_genesis_overrides(&self, config: &mut AppConfig) {
        apply_overrides!(self, config.genesis, [
            genesis_non_linear_color_scale -> non_linear_color_scale,
            genesis_deinterlace -> deinterlace,
            m68k_clock_divider,
            genesis_render_vertical_border -> render_vertical_border,
            genesis_render_horizontal_border -> render_horizontal_border,
            quantize_ym2612_output,
            emulate_ym2612_ladder_effect,
            opn2_busy_behavior,
            genesis_low_pass -> low_pass,
            ym2612_enabled,
            genesis_psg_enabled -> psg_enabled,
            genesis_aspect_ratio -> aspect_ratio,
            genesis_adjust_aspect_ratio -> adjust_aspect_ratio_in_2x_resolution,
        ]);

        if let Some(region) = self.genesis_region {
            config.genesis.forced_region = Some(region);
        }

        apply_overrides!(self, config.input.genesis, [
            genesis_p1_controller_type -> p1_type,
            genesis_p2_controller_type -> p2_type,
        ]);
    }

    fn apply_sega_cd_overrides(&self, config: &mut AppConfig) {
        apply_path_overrides!(self, config.sega_cd, [bios_path]);

        apply_overrides!(self, config.sega_cd, [
            enable_ram_cartridge,
            scd_pcm_interpolation -> pcm_interpolation,
            scd_load_disc_into_ram -> load_disc_into_ram,
            scd_drive_speed -> disc_drive_speed,
            scd_sub_cpu_divider -> sub_cpu_divider,
            scd_pcm_low_pass -> pcm_low_pass,
            scd_apply_gen_lpf_to_pcm -> apply_genesis_lpf_to_pcm,
            scd_apply_gen_lpf_to_cd_da -> apply_genesis_lpf_to_cd_da,
            scd_pcm_enabled -> pcm_enabled,
            scd_cd_da_enabled -> cd_audio_enabled,
        ]);
    }

    fn apply_32x_overrides(&self, config: &mut AppConfig) {
        apply_overrides!(self, config.sega_32x, [
            s32x_video_out -> video_out,
            s32x_apply_gen_lpf_to_pwm -> apply_genesis_lpf_to_pwm,
            s32x_pwm_enabled -> pwm_enabled,
        ]);
    }

    fn apply_nes_overrides(&self, config: &mut AppConfig) {
        apply_overrides!(self, config.nes, [
            nes_aspect_ratio -> aspect_ratio,
            nes_pal_black_border -> pal_black_border,
            nes_allow_opposing_inputs -> allow_opposing_joypad_inputs,
            nes_silence_ultrasonic_triangle -> silence_ultrasonic_triangle_output,
            nes_audio_resampler -> audio_resampler,
            nes_audio_60hz_hack -> audio_60hz_hack,
        ]);

        apply_overrides!(self, config.nes.overscan, [
            overscan_top -> top,
            overscan_bottom -> bottom,
            overscan_left -> left,
            overscan_right -> right,
        ]);

        apply_overrides!(self, config.input.nes, [nes_p2_controller_type -> p2_type]);
    }

    fn apply_snes_overrides(&self, config: &mut AppConfig) {
        apply_overrides!(self, config.snes, [
            snes_aspect_ratio -> aspect_ratio,
            snes_deinterlace -> deinterlace,
            snes_audio_interpolation -> audio_interpolation,
            snes_audio_60hz_hack -> audio_60hz_hack,
            gsu_overclock_factor,
        ]);

        if let Some(p2_controller_type) = self.snes_p2_controller_type {
            config.input.snes.p2_type = p2_controller_type;
        }

        apply_path_overrides!(
            self,
            config.snes,
            [
                dsp1_rom_path,
                dsp2_rom_path,
                dsp3_rom_path,
                dsp4_rom_path,
                st010_rom_path,
                st011_rom_path,
            ]
        );
    }

    fn apply_gb_overrides(&self, config: &mut AppConfig) {
        apply_overrides!(self, config.game_boy, [
            force_dmg_mode,
            pretend_to_be_gba,
            gb_aspect_ratio -> aspect_ratio,
            gb_palette,
            gbc_color_correction,
            gb_audio_resampler -> audio_resampler,
            gb_audio_60hz_hack -> audio_60hz_hack,
        ]);
    }

    fn apply_gba_overrides(&self, config: &mut AppConfig) {
        if let Some(bios_path) = &self.gba_bios_path {
            config.game_boy_advance.bios_path = Some(bios_path.clone());
        }

        apply_overrides!(self, config.game_boy_advance, [
            gba_aspect_ratio -> aspect_ratio,
            gba_skip_intro_animation -> skip_bios_intro_animation,
        ]);
    }

    fn apply_video_overrides(&self, config: &mut AppConfig) {
        config.common.window_width = self.window_width;
        config.common.window_height = self.window_height;

        match self.window_scale_factor {
            Some(scale_factor) => {
                config.common.window_scale_factor = Some(scale_factor);
            }
            None => {
                if config.common.window_scale_factor.is_none() {
                    let scale_factor = try_determine_scale_factor();
                    config.common.window_scale_factor = scale_factor;

                    if let Some(scale_factor) = scale_factor {
                        log::info!("Detected scale factor of {scale_factor} using SDL2");
                    }
                }
            }
        }

        if self.fullscreen {
            config.common.launch_in_fullscreen = true;
        }

        apply_overrides!(
            self,
            config.common,
            [
                fullscreen_mode,
                wgpu_backend,
                vsync_mode,
                frame_time_sync,
                auto_prescale,
                scanlines,
                force_integer_height_scaling,
                filter_mode,
                preprocess_shader,
            ]
        );

        if let Some(prescale_factor) = self.prescale_factor {
            config.common.prescale_factor =
                PrescaleFactor::try_from(prescale_factor).expect("prescale factor is invalid");
        }
    }

    fn apply_audio_overrides(&self, config: &mut AppConfig) {
        apply_overrides!(
            self,
            config.common,
            [
                mute_audio,
                audio_output_frequency,
                audio_sync,
                audio_dynamic_resampling_ratio,
                audio_hardware_queue_size,
                audio_buffer_size,
                audio_gain_db,
            ]
        );
    }

    fn apply_hotkey_overrides(&self, config: &mut AppConfig) {
        apply_overrides!(
            self,
            config.common,
            [fast_forward_multiplier, rewind_buffer_length_seconds,]
        );

        if self.load_save_state.is_some() {
            // Don't try to load a recent state if --load-save-state arg was passed
            config.common.load_recent_state_at_launch = false;
        } else if let Some(load_recent_state_at_launch) = self.load_recent_state_at_launch {
            config.common.load_recent_state_at_launch = load_recent_state_at_launch;
        }
    }
}

fn fix_optional_relative_path(option: &mut Option<PathBuf>) {
    let Some(path) = option.take() else { return };
    *option = Some(jgenesis_common::fix_appimage_relative_path(path));
}

fn try_determine_scale_factor() -> Option<f32> {
    let sdl_ctx = sdl2::init().ok()?;
    let video = sdl_ctx.video().ok()?;
    jgenesis_native_driver::guess_sdl2_scale_factor(&video, None)
}

fn main() -> anyhow::Result<()> {
    env_logger::Builder::from_env(
        Env::default().default_filter_or("info,wgpu_core=warn,wgpu_hal=warn"),
    )
    .init();

    let args = Args::parse().fix_appimage_relative_paths();

    let hardware = match args.hardware {
        Some(hardware) => hardware,
        None => guess_hardware(&args),
    };

    log::info!("Running with hardware {hardware}");

    let config_path = args
        .config_path_override
        .clone()
        .unwrap_or_else(jgenesis_native_config::default_config_path);
    log::info!("Loading config from '{}'", config_path.display());

    let config_str = fs::read_to_string(&config_path).unwrap_or_else(|err| {
        log::warn!("Unable to read config file from '{}': {err}", config_path.display());
        "".into()
    });

    let mut config = toml::from_str::<AppConfig>(&config_str).unwrap_or_else(|err| {
        log::error!("Unable to deserialize config file at '{}': {err}", config_path.display());
        AppConfig::default()
    });

    // Persist default config if the file doesn't exist
    if let Ok(config_file_exists) = fs::exists(&config_path) {
        if !config_file_exists {
            let config_str = toml::to_string_pretty(&config)?;
            log::info!("Persisting default config to '{}'", config_path.display());
            if let Err(err) = fs::write(&config_path, &config_str) {
                log::error!(
                    "Error serializing default config file to '{}': {err}",
                    config_path.display()
                );
            }
        }
    }

    if let Some(migrated_config) = jgenesis_native_config::migrate_config(&config, &config_str) {
        config = migrated_config;
    }

    args.apply_overrides(&mut config);

    match hardware {
        Hardware::MasterSystem => run_sms(args, config),
        Hardware::Genesis => run_genesis(args, config),
        Hardware::SegaCd => run_sega_cd(args, config),
        Hardware::Sega32X => run_32x(args, config),
        Hardware::Nes => run_nes(args, config),
        Hardware::Snes => run_snes(args, config),
        Hardware::GameBoy => run_gb(args, config),
        Hardware::GameBoyAdvance => run_gba(args, config),
    }
}

fn guess_hardware(args: &Args) -> Hardware {
    let file_path = Path::new(&args.file_path);

    let console = Console::from_file(file_path)
        .map(|ConsoleWithSize { console, .. }| console)
        .unwrap_or_else(|| {
            log::warn!(
                "Unable to auto-detect hardware of file at '{}'; defaulting to Genesis",
                file_path.display()
            );
            Console::Genesis
        });

    match console {
        Console::MasterSystem | Console::GameGear => Hardware::MasterSystem,
        Console::Genesis => Hardware::Genesis,
        Console::SegaCd => Hardware::SegaCd,
        Console::Sega32X => Hardware::Sega32X,
        Console::Nes => Hardware::Nes,
        Console::Snes => Hardware::Snes,
        Console::GameBoy | Console::GameBoyColor => Hardware::GameBoy,
    }
<<<<<<< HEAD

    let file_ext_str = file_ext.as_str();
    Ok(if extensions::SMSGG.contains(&file_ext_str) {
        Hardware::MasterSystem
    } else if extensions::GENESIS.contains(&file_ext_str) {
        Hardware::Genesis
    } else if extensions::SEGA_CD.contains(&file_ext_str) {
        Hardware::SegaCd
    } else if extensions::SEGA_32X.contains(&file_ext_str) {
        Hardware::Sega32X
    } else if extensions::NES.contains(&file_ext_str) {
        Hardware::Nes
    } else if extensions::SNES.contains(&file_ext_str) {
        Hardware::Snes
    } else if extensions::GB_GBC.contains(&file_ext_str) {
        Hardware::GameBoy
    } else if extensions::GAME_BOY_ADVANCE.contains(&file_ext_str) {
        Hardware::GameBoyAdvance
    } else {
        log::warn!("Unrecognized file extension: '{file_ext}' defaulting to Genesis");
        Hardware::Genesis
    })
=======
>>>>>>> a8031dd2
}

fn run_sms(args: Args, config: AppConfig) -> anyhow::Result<()> {
    let mut emulator =
        jgenesis_native_driver::create_smsgg(config.smsgg_config(args.file_path.clone()))?;
    run_emulator(&mut emulator, &args)
}

fn run_genesis(args: Args, config: AppConfig) -> anyhow::Result<()> {
    let mut emulator =
        jgenesis_native_driver::create_genesis(config.genesis_config(args.file_path.clone()))?;
    run_emulator(&mut emulator, &args)
}

fn run_sega_cd(args: Args, config: AppConfig) -> anyhow::Result<()> {
    let mut scd_config = config.sega_cd_config(args.file_path.clone());
    scd_config.run_without_disc = args.scd_no_disc;

    let mut emulator = jgenesis_native_driver::create_sega_cd(scd_config)?;
    run_emulator(&mut emulator, &args)
}

fn run_32x(args: Args, config: AppConfig) -> anyhow::Result<()> {
    let mut emulator =
        jgenesis_native_driver::create_32x(config.sega_32x_config(args.file_path.clone()))?;
    run_emulator(&mut emulator, &args)
}

fn run_nes(args: Args, config: AppConfig) -> anyhow::Result<()> {
    let mut emulator =
        jgenesis_native_driver::create_nes(config.nes_config(args.file_path.clone()))?;
    run_emulator(&mut emulator, &args)
}

fn run_snes(args: Args, config: AppConfig) -> anyhow::Result<()> {
    let mut emulator =
        jgenesis_native_driver::create_snes(config.snes_config(args.file_path.clone()))?;
    run_emulator(&mut emulator, &args)
}

fn run_gb(args: Args, config: AppConfig) -> anyhow::Result<()> {
    let mut emulator = jgenesis_native_driver::create_gb(config.gb_config(args.file_path.clone()))?;
    run_emulator(&mut emulator, &args)
}

fn run_gba(args: Args, config: AppConfig) -> anyhow::Result<()> {
    let mut emulator =
        jgenesis_native_driver::create_gba(config.gba_config(args.file_path.clone()))?;
    run_emulator(&mut emulator, &args)
}

fn run_emulator<Emulator>(
    emulator: &mut NativeEmulator<Emulator>,
    args: &Args,
) -> anyhow::Result<()>
where
    Emulator: EmulatorTrait,
{
    if let Some(save_state_slot) = args.load_save_state {
        log::info!("Loading save state slot {save_state_slot} at launch");

        if let Err(err) = emulator.load_state(save_state_slot) {
            log::error!("Error loading save state slot {save_state_slot} at launch: {err}");
        }
    }

    loop {
        match emulator.render_frame()? {
            Some(NativeTickEffect::PowerOff | NativeTickEffect::Exit) => return Ok(()),
            None => {}
        }
    }
}<|MERGE_RESOLUTION|>--- conflicted
+++ resolved
@@ -3,6 +3,7 @@
 use clap::Parser;
 use env_logger::Env;
 use gb_core::api::{GbAspectRatio, GbAudioResampler, GbPalette, GbcColorCorrection};
+#[cfg(feature = "gba")]
 use gba_core::api::GbaAspectRatio;
 use genesis_core::{
     GenesisAspectRatio, GenesisControllerType, GenesisLowPassFilter, GenesisRegion,
@@ -49,6 +50,7 @@
 const NES_OPTIONS_HEADING: &str = "NES Options";
 const SNES_OPTIONS_HEADING: &str = "SNES Options";
 const GB_OPTIONS_HEADING: &str = "Game Boy Options";
+#[cfg(feature = "gba")]
 const GBA_OPTIONS_HEADING: &str = "Game Boy Advance Options";
 const VIDEO_OPTIONS_HEADING: &str = "Video Options";
 const AUDIO_OPTIONS_HEADING: &str = "Audio Options";
@@ -389,14 +391,17 @@
 
     /// BIOS ROM path (Required if not set in config file)
     #[arg(long, help_heading = GBA_OPTIONS_HEADING)]
+    #[cfg(feature = "gba")]
     gba_bios_path: Option<String>,
 
     /// Aspect ratio
     #[arg(long, help_heading = GBA_OPTIONS_HEADING)]
+    #[cfg(feature = "gba")]
     gba_aspect_ratio: Option<GbaAspectRatio>,
 
     /// Skip BIOS intro animation
     #[arg(long, help_heading = GBA_OPTIONS_HEADING)]
+    #[cfg(feature = "gba")]
     gba_skip_intro_animation: Option<bool>,
 
     /// Initial window width in pixels
@@ -550,6 +555,7 @@
         self.apply_nes_overrides(config);
         self.apply_snes_overrides(config);
         self.apply_gb_overrides(config);
+        #[cfg(feature = "gba")]
         self.apply_gba_overrides(config);
         self.apply_video_overrides(config);
         self.apply_audio_overrides(config);
@@ -713,6 +719,7 @@
         ]);
     }
 
+    #[cfg(feature = "gba")]
     fn apply_gba_overrides(&self, config: &mut AppConfig) {
         if let Some(bios_path) = &self.gba_bios_path {
             config.game_boy_advance.bios_path = Some(bios_path.clone());
@@ -897,32 +904,9 @@
         Console::Nes => Hardware::Nes,
         Console::Snes => Hardware::Snes,
         Console::GameBoy | Console::GameBoyColor => Hardware::GameBoy,
-    }
-<<<<<<< HEAD
-
-    let file_ext_str = file_ext.as_str();
-    Ok(if extensions::SMSGG.contains(&file_ext_str) {
-        Hardware::MasterSystem
-    } else if extensions::GENESIS.contains(&file_ext_str) {
-        Hardware::Genesis
-    } else if extensions::SEGA_CD.contains(&file_ext_str) {
-        Hardware::SegaCd
-    } else if extensions::SEGA_32X.contains(&file_ext_str) {
-        Hardware::Sega32X
-    } else if extensions::NES.contains(&file_ext_str) {
-        Hardware::Nes
-    } else if extensions::SNES.contains(&file_ext_str) {
-        Hardware::Snes
-    } else if extensions::GB_GBC.contains(&file_ext_str) {
-        Hardware::GameBoy
-    } else if extensions::GAME_BOY_ADVANCE.contains(&file_ext_str) {
-        Hardware::GameBoyAdvance
-    } else {
-        log::warn!("Unrecognized file extension: '{file_ext}' defaulting to Genesis");
-        Hardware::Genesis
-    })
-=======
->>>>>>> a8031dd2
+        #[cfg(feature = "gba")]
+        Console::GameBoyAdvance => Hardware::GameBoyAdvance,
+    }
 }
 
 fn run_sms(args: Args, config: AppConfig) -> anyhow::Result<()> {
