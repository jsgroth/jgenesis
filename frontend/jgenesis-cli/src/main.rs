--- conflicted
+++ resolved
@@ -2,27 +2,17 @@
 
 use clap::Parser;
 use env_logger::Env;
-<<<<<<< HEAD
-use gb_core::api::{GbAspectRatio, GbPalette, GbcColorCorrection};
+use gb_core::api::{GbAspectRatio, GbAudioResampler, GbPalette, GbcColorCorrection};
 use gba_core::api::GbaAspectRatio;
-use genesis_core::audio::LowPassFilter;
-use genesis_core::{GenesisAspectRatio, GenesisControllerType, GenesisRegion};
-=======
-use gb_core::api::{GbAspectRatio, GbAudioResampler, GbPalette, GbcColorCorrection};
 use genesis_core::{
     GenesisAspectRatio, GenesisControllerType, GenesisLowPassFilter, GenesisRegion,
 };
->>>>>>> 485cfba6
 use jgenesis_common::frontend::{EmulatorTrait, TimingMode};
 use jgenesis_native_config::AppConfig;
 use jgenesis_native_config::common::ConfigSavePath;
 use jgenesis_native_driver::config::input::{NesControllerType, SnesControllerType};
 use jgenesis_native_driver::config::{FullscreenMode, HideMouseCursor};
-<<<<<<< HEAD
-use jgenesis_native_driver::{NativeEmulator, NativeTickEffect};
-=======
 use jgenesis_native_driver::{NativeEmulator, NativeTickEffect, extensions};
->>>>>>> 485cfba6
 use jgenesis_proc_macros::{CustomValueEnum, EnumAll, EnumDisplay};
 use jgenesis_renderer::config::{
     FilterMode, PreprocessShader, PrescaleFactor, Scanlines, VSyncMode, WgpuBackend,
@@ -35,11 +25,7 @@
 use snes_core::api::{AudioInterpolationMode, SnesAspectRatio};
 use std::fmt::Debug;
 use std::fs;
-<<<<<<< HEAD
-use std::num::{NonZeroU32, NonZeroU64};
-=======
 use std::num::{NonZeroU16, NonZeroU32, NonZeroU64};
->>>>>>> 485cfba6
 use std::path::{Path, PathBuf};
 
 #[derive(Debug, Clone, Copy, PartialEq, Eq, EnumAll, EnumDisplay, CustomValueEnum)]
@@ -822,59 +808,7 @@
 
     let hardware = match args.hardware {
         Some(hardware) => hardware,
-<<<<<<< HEAD
-        None => {
-            let file_path = Path::new(&args.file_path);
-            let mut file_ext: String =
-                file_path.extension().and_then(OsStr::to_str).unwrap_or("").into();
-            match file_ext.as_str() {
-                "zip" => {
-                    let zip_entry = jgenesis_native_driver::archive::first_supported_file_in_zip(
-                        file_path,
-                        jgenesis_native_driver::all_supported_extensions(),
-                    )?
-                    .unwrap_or_else(|| {
-                        panic!(
-                            "No files with supported extensions found in .zip archive: {}",
-                            args.file_path
-                        )
-                    });
-                    file_ext = zip_entry.extension;
-                }
-                "7z" => {
-                    let zip_entry = jgenesis_native_driver::archive::first_supported_file_in_7z(
-                        file_path,
-                        jgenesis_native_driver::all_supported_extensions(),
-                    )?
-                    .unwrap_or_else(|| {
-                        panic!(
-                            "No files with supported extensions found in .7z archive: {}",
-                            args.file_path
-                        )
-                    });
-                    file_ext = zip_entry.extension;
-                }
-                _ => {}
-            }
-
-            match file_ext.as_str() {
-                "sms" | "gg" => Hardware::MasterSystem,
-                "md" | "bin" => Hardware::Genesis,
-                "cue" | "chd" => Hardware::SegaCd,
-                "32x" => Hardware::Sega32X,
-                "nes" => Hardware::Nes,
-                "sfc" | "smc" => Hardware::Snes,
-                "gb" | "gbc" => Hardware::GameBoy,
-                "gba" => Hardware::GameBoyAdvance,
-                _ => {
-                    log::warn!("Unrecognized file extension: '{file_ext}' defaulting to Genesis");
-                    Hardware::Genesis
-                }
-            }
-        }
-=======
         None => guess_hardware(&args)?,
->>>>>>> 485cfba6
     };
 
     log::info!("Running with hardware {hardware}");
@@ -977,6 +911,8 @@
         Hardware::Snes
     } else if extensions::GB_GBC.contains(&file_ext_str) {
         Hardware::GameBoy
+    } else if extensions::GAME_BOY_ADVANCE.contains(&file_ext_str) {
+        Hardware::GameBoyAdvance
     } else {
         log::warn!("Unrecognized file extension: '{file_ext}' defaulting to Genesis");
         Hardware::Genesis
@@ -1026,15 +962,12 @@
     run_emulator(&mut emulator, &args)
 }
 
-<<<<<<< HEAD
 fn run_gba(args: Args, config: AppConfig) -> anyhow::Result<()> {
     let mut emulator =
         jgenesis_native_driver::create_gba(config.gba_config(args.file_path.clone()))?;
     run_emulator(&mut emulator, &args)
 }
 
-=======
->>>>>>> 485cfba6
 fn run_emulator<Emulator>(
     emulator: &mut NativeEmulator<Emulator>,
     args: &Args,
