mod common;
mod gb;
mod gba;
mod genesis;
mod input;
mod nes;
mod romlist;
mod smsgg;
mod snes;

use crate::app::input::{GenericButton, InputMappingSet};
use crate::app::nes::OverscanState;
use crate::app::romlist::{RomListThreadHandle, RomMetadata};
use crate::app::snes::HandledError;
use crate::emuthread;
use crate::emuthread::{EmuThreadCommand, EmuThreadHandle, EmuThreadStatus};
use crate::widgets::SavePathSelect;
use eframe::Frame;
use egui::panel::TopBottomSide;
use egui::{
    Align, Button, CentralPanel, Color32, Context, Grid, Key, KeyboardShortcut, Layout, Modifiers,
    Response, TextEdit, ThemePreference, TopBottomPanel, Ui, Vec2, ViewportCommand, Widget, Window,
    menu,
};
use egui_extras::{Column, TableBuilder};
use jgenesis_native_config::{AppConfig, EguiTheme, ListFilters, RecentOpen};
use jgenesis_native_driver::config::HideMouseCursor;
use jgenesis_native_driver::extensions::Console;
use jgenesis_native_driver::{NativeEmulatorError, extensions};
use jgenesis_renderer::config::Scanlines;
use rfd::FileDialog;
use std::collections::{HashMap, HashSet};
use std::path::{Path, PathBuf};
use std::rc::Rc;
use std::str::FromStr;
use std::sync::{Arc, Mutex};
use std::time::{Duration, Instant};
use std::{fs, thread};
use time::{OffsetDateTime, UtcOffset, format_description};

<<<<<<< HEAD
#[derive(Debug, Clone, Copy, PartialEq, Eq, EnumAll, EnumDisplay, EnumFromStr)]
pub enum Console {
    MasterSystem,
    GameGear,
    Genesis,
    SegaCd,
    Sega32X,
    Nes,
    Snes,
    GameBoy,
    GameBoyColor,
    GameBoyAdvance,
}

=======
>>>>>>> a8031dd2
trait ListFiltersExt {
    fn to_console_vec(&self) -> Vec<Console>;

    fn apply<'metadata>(
        &self,
        rom_list: &'metadata [RomMetadata],
        title_match: &'metadata str,
    ) -> impl Iterator<Item = &'metadata RomMetadata> + 'metadata;
}

impl ListFiltersExt for ListFilters {
    fn to_console_vec(&self) -> Vec<Console> {
        [
            self.master_system.then_some(Console::MasterSystem),
            self.game_gear.then_some(Console::GameGear),
            self.genesis.then_some(Console::Genesis),
            self.sega_cd.then_some(Console::SegaCd),
            self.sega_32x.then_some(Console::Sega32X),
            self.nes.then_some(Console::Nes),
            self.snes.then_some(Console::Snes),
            self.game_boy.then_some(Console::GameBoy),
            self.game_boy.then_some(Console::GameBoyColor),
            self.game_boy_advance.then_some(Console::GameBoyAdvance),
        ]
        .into_iter()
        .flatten()
        .collect()
    }

    fn apply<'metadata>(
        &self,
        rom_list: &'metadata [RomMetadata],
        title_match_lowercase: &'metadata str,
    ) -> impl Iterator<Item = &'metadata RomMetadata> + 'metadata {
        debug_assert!(
            title_match_lowercase.chars().all(|c| c.is_lowercase() || !c.is_alphabetic())
        );

        let filters = self.to_console_vec();
        rom_list.iter().filter(move |metadata| {
            filters.contains(&metadata.console)
                && (title_match_lowercase.is_empty()
                    || metadata.file_name_no_ext.to_lowercase().contains(title_match_lowercase))
        })
    }
}

#[derive(Debug, Clone, Copy, PartialEq, Eq, Hash)]
enum OpenWindow {
    SmsGgGeneral,
    GenesisGeneral,
    NesGeneral,
    SnesGeneral,
    GameBoyGeneral,
    GbaGeneral,
    Synchronization,
    Paths,
    Interface,
    CommonVideo,
    SmsGgVideo,
    GenesisVideo,
    NesVideo,
    SnesVideo,
    GameBoyVideo,
    GbaVideo,
    CommonAudio,
    SmsGgAudio,
    GenesisAudio,
    NesAudio,
    SnesAudio,
    GameBoyAudio,
    GeneralInput,
    SmsGgInput,
    GenesisInput,
    NesInput,
    NesPeripherals,
    SnesInput,
    SnesPeripherals,
    GameBoyInput,
    Hotkeys,
    About,
}

#[derive(Debug, Clone, Copy)]
struct HelpText {
    heading: &'static str,
    text: &'static [&'static str],
}

struct AppState {
    current_file_path: PathBuf,
    open_windows: HashSet<OpenWindow>,
    help_text: HashMap<OpenWindow, HelpText>,
    input_mapping_sets: HashMap<OpenWindow, InputMappingSet>,
    error_window_open: bool,
    prescale_factor_raw: u32,
    ff_multiplier_text: String,
    ff_multiplier_invalid: bool,
    rewind_buffer_len_text: String,
    rewind_buffer_len_invalid: bool,
    audio_hardware_queue_size_text: String,
    audio_hardware_queue_size_invalid: bool,
    audio_buffer_size_text: String,
    audio_buffer_size_invalid: bool,
    audio_gain_text: String,
    audio_gain_invalid: bool,
    display_scanlines_warning: bool,
    overscan: OverscanState,
    waiting_for_input: Option<(GenericButton, InputMappingSet)>,
    rom_list: Arc<Mutex<Vec<RomMetadata>>>,
    filtered_rom_list: Rc<[RomMetadata]>,
    rom_list_refresh_needed: bool,
    recent_open_list: Vec<RomMetadata>,
    title_match: String,
    title_match_lowercase: Rc<str>,
    rendered_first_frame: bool,
    close_on_emulator_exit: bool,
}

impl AppState {
    fn from_config(config: &AppConfig) -> Self {
        let recent_open_list = romlist::from_recent_opens(&config.recent_open_list);
        Self {
            current_file_path: PathBuf::new(),
            open_windows: HashSet::new(),
            help_text: HashMap::new(),
            input_mapping_sets: HashMap::new(),
            error_window_open: false,
            prescale_factor_raw: config.common.prescale_factor.get(),
            ff_multiplier_text: config.common.fast_forward_multiplier.to_string(),
            ff_multiplier_invalid: false,
            rewind_buffer_len_text: config.common.rewind_buffer_length_seconds.to_string(),
            rewind_buffer_len_invalid: false,
            audio_hardware_queue_size_text: config.common.audio_hardware_queue_size.to_string(),
            audio_hardware_queue_size_invalid: false,
            audio_buffer_size_text: config.common.audio_buffer_size.to_string(),
            audio_buffer_size_invalid: false,
            audio_gain_text: format!("{:.1}", config.common.audio_gain_db),
            audio_gain_invalid: false,
            overscan: config.nes.overscan().into(),
            display_scanlines_warning: should_display_scanlines_warning(config),
            waiting_for_input: None,
            rom_list: Arc::new(Mutex::new(vec![])),
            filtered_rom_list: vec![].into(),
            rom_list_refresh_needed: true,
            title_match: String::new(),
            title_match_lowercase: Rc::from(String::new()),
            recent_open_list,
            rendered_first_frame: false,
            close_on_emulator_exit: false,
        }
    }
}

fn should_display_scanlines_warning(config: &AppConfig) -> bool {
    let prescale_odd = !config.common.auto_prescale && config.common.prescale_factor.get() % 2 != 0;

    config.common.scanlines != Scanlines::None
        && (prescale_odd || !config.common.force_integer_height_scaling)
}

struct NumericTextEdit<'a, T> {
    text: &'a mut String,
    value: &'a mut T,
    invalid: &'a mut bool,
    validation_fn: Box<dyn Fn(T) -> bool>,
    desired_width: Option<f32>,
}

impl<'a, T> NumericTextEdit<'a, T> {
    fn new(text: &'a mut String, value: &'a mut T, invalid: &'a mut bool) -> Self {
        Self { text, value, invalid, validation_fn: Box::new(|_| true), desired_width: None }
    }

    fn with_validation(mut self, validation_fn: impl Fn(T) -> bool + 'static) -> Self {
        self.validation_fn = Box::new(validation_fn);
        self
    }

    fn desired_width(mut self, desired_width: f32) -> Self {
        self.desired_width = Some(desired_width);
        self
    }
}

impl<T: Copy + FromStr> Widget for NumericTextEdit<'_, T> {
    fn ui(self, ui: &mut Ui) -> Response {
        let mut text_edit = TextEdit::singleline(self.text);
        if let Some(desired_width) = self.desired_width {
            text_edit = text_edit.desired_width(desired_width);
        }

        let response = text_edit.ui(ui);
        if response.changed() {
            match self.text.parse::<T>() {
                Ok(value) if (self.validation_fn)(value) => {
                    *self.value = value;
                    *self.invalid = false;
                }
                _ => {
                    *self.invalid = true;
                }
            }
        }

        response
    }
}

#[derive(Debug, Clone)]
pub struct LoadAtStartup {
    pub file_path: PathBuf,
    pub load_state_slot: Option<usize>,
}

pub struct App {
    config: AppConfig,
    state: AppState,
    config_path: PathBuf,
    emu_thread: EmuThreadHandle,
    rom_list_thread: RomListThreadHandle,
    load_at_startup: Option<LoadAtStartup>,
}

fn load_app_config(config_path: &Path) -> AppConfig {
    let config_str = fs::read_to_string(config_path).unwrap_or_default();
    let mut config = toml::from_str(&config_str).unwrap_or_else(|err| {
        log::error!("Error deserializing app config at '{}': {err}", config_path.display());
        AppConfig::default()
    });

    if let Some(migrated_config) = jgenesis_native_config::migrate_config(&config, &config_str) {
        if config != migrated_config {
            config = migrated_config;
            if let Err(err) = fs::write(config_path, toml::to_string_pretty(&config).unwrap()) {
                log::error!("Error serializing app config: {err}");
            }
        }
    }

    config
}

impl App {
    #[must_use]
    pub fn new(config_path: PathBuf, load_at_startup: Option<LoadAtStartup>, ctx: Context) -> Self {
        let config = load_app_config(&config_path);

        let state = AppState::from_config(&config);
        let emu_thread = emuthread::spawn(ctx.clone());

        let rom_list_thread = RomListThreadHandle::spawn(Arc::clone(&state.rom_list), ctx);
        rom_list_thread.request_scan(config.rom_search_dirs.clone());

        Self { config, state, config_path, emu_thread, rom_list_thread, load_at_startup }
    }

    fn open_file(&mut self, console: Option<Console>) {
        if self.state.waiting_for_input.is_some() {
            log::warn!("Cannot open file while configuring input");
            return;
        }

        let mut file_dialog = FileDialog::new();

        file_dialog = match console {
            Some(console) => {
                let extensions: Vec<_> =
                    console.supported_extensions().iter().copied().chain(["zip", "7z"]).collect();
                file_dialog.add_filter(console.display_str(), &extensions)
            }
            None => file_dialog.add_filter("Supported Files", &extensions::ALL_PLUS_ARCHIVES),
        };

        file_dialog = file_dialog.add_filter("All Files", &["*"]);

        if let Some(dir) = self.config.rom_search_dirs.first() {
            file_dialog = file_dialog.set_directory(Path::new(dir));
        }
        let Some(path) = file_dialog.pick_file() else { return };

        self.launch_emulator(path, console);
    }

    fn open_most_recent_file(&mut self) {
        let Some(recent_open) = self.state.recent_open_list.first() else { return };

        self.launch_emulator(recent_open.full_path.clone(), Some(recent_open.console));
    }

    fn launch_emulator(&mut self, path: PathBuf, console: Option<Console>) {
        self.state.current_file_path.clone_from(&path);

        let console = match console {
            Some(console) => console,
            None => {
                let Some(metadata) = romlist::read_metadata(Path::new(&path)) else {
                    log::error!("Unable to detect compatible file at path: '{}'", path.display());
                    self.emu_thread.clear_waiting_for_first_command();
                    return;
                };
                metadata.console
            }
        };

        // Update Open Recent contents
        let console_str = console.to_string();
        self.config
            .recent_open_list
            .retain(|open| open.path != path || open.console != console_str);
        self.config
            .recent_open_list
            .insert(0, RecentOpen { console: console_str, path: path.clone() });
        self.config.recent_open_list.truncate(10);
        self.state.recent_open_list = romlist::from_recent_opens(&self.config.recent_open_list);

        self.emu_thread.stop_emulator_if_running();
        self.emu_thread.send(EmuThreadCommand::Run {
            console,
            config: Box::new(self.config.clone()),
            file_path: path,
        });
    }

    fn add_rom_search_directory(&mut self) {
        let Some(dir) = FileDialog::new().pick_folder() else { return };
        let Some(dir) = dir.to_str() else { return };

        self.config.rom_search_dirs.push(dir.into());
        self.rom_list_thread.request_scan(self.config.rom_search_dirs.clone());
        self.state.rom_list_refresh_needed = true;
    }

    fn render_path_settings(&mut self, ctx: &Context) {
        let mut open = true;
        Window::new("Path Settings").open(&mut open).resizable(false).show(ctx, |ui| {
            ui.add(SavePathSelect::new(
                "Game save file path",
                &mut self.config.common.save_path,
                &mut self.config.common.custom_save_path,
            ));

            ui.add(SavePathSelect::new(
                "Save state path",
                &mut self.config.common.state_path,
                &mut self.config.common.custom_state_path,
            ));

            ui.add_space(10.0);

            ui.group(|ui| {
                ui.heading("ROM search directories");

                ui.add_space(5.0);

                Grid::new("rom_search_dirs").show(ui, |ui| {
                    for (i, rom_search_dir) in
                        self.config.rom_search_dirs.clone().into_iter().enumerate()
                    {
                        ui.label(&rom_search_dir);

                        if ui.button("Remove").clicked() {
                            self.config.rom_search_dirs.remove(i);
                            self.rom_list_thread.request_scan(self.config.rom_search_dirs.clone());
                            self.state.rom_list_refresh_needed = true;
                        }

                        ui.end_row();
                    }
                });

                if ui.button("Add").clicked() {
                    self.add_rom_search_directory();
                }
            });
        });
        if !open {
            self.state.open_windows.remove(&OpenWindow::Paths);
        }
    }

    fn render_interface_settings(&mut self, ctx: &Context) {
        let mut open = true;
        Window::new("UI Settings").open(&mut open).resizable(false).show(ctx, |ui| {
            ui.group(|ui| {
                ui.label("Hide mouse cursor over emulator window");

                ui.radio_value(
                    &mut self.config.common.hide_mouse_cursor,
                    HideMouseCursor::Fullscreen,
                    "Only when fullscreen",
                );
                ui.radio_value(
                    &mut self.config.common.hide_mouse_cursor,
                    HideMouseCursor::Always,
                    "Always",
                );
                ui.radio_value(
                    &mut self.config.common.hide_mouse_cursor,
                    HideMouseCursor::Never,
                    "Never",
                );
            });

            ui.add_space(5.0);

            ui.group(|ui| {
                ui.label("UI theme");

                ui.horizontal(|ui| {
                    ui.radio_value(
                        &mut self.config.egui_theme,
                        EguiTheme::SystemDefault,
                        "System default",
                    );
                    ui.radio_value(&mut self.config.egui_theme, EguiTheme::Dark, "Dark");
                    ui.radio_value(&mut self.config.egui_theme, EguiTheme::Light, "Light");
                });
            });
        });
        if !open {
            self.state.open_windows.remove(&OpenWindow::Interface);
        }
    }

    fn render_about(&mut self, ctx: &Context) {
        let mut open = true;
        Window::new("About").open(&mut open).resizable(false).show(ctx, |ui| {
            ui.heading("jgenesis");

            ui.add_space(10.0);
            ui.label(format!("Version: {}", env!("CARGO_PKG_VERSION")));

            ui.add_space(15.0);
            ui.label("Copyright © 2024 James Groth");

            ui.add_space(10.0);
            ui.horizontal(|ui| {
                ui.label("Source code:");
                ui.hyperlink("https://github.com/jsgroth/jgenesis");
            });
        });
        if !open {
            self.state.open_windows.remove(&OpenWindow::About);
        }
    }

    fn render_menu(&mut self, ctx: &Context) {
        TopBottomPanel::new(TopBottomSide::Top, "top_bottom_panel").show(ctx, |ui| {
            menu::bar(ui, |ui| {
                ui.add_enabled_ui(!self.state.error_window_open, |ui| {
                    self.render_file_menu(ctx, ui);
                    self.render_emulation_menu(ui);
                    self.render_settings_menu(ui);
                    self.render_video_menu(ui);
                    self.render_audio_menu(ui);
                    self.render_input_menu(ui);
                    self.render_help_menu(ui);
                });
            });
        });
    }

    fn render_file_menu(&mut self, ctx: &Context, ui: &mut Ui) {
        let open_shortcut = KeyboardShortcut::new(Modifiers::CTRL, Key::O);
        if ctx.input_mut(|input| input.consume_shortcut(&open_shortcut)) {
            self.open_file(None);
        }

        let open_most_recent_shortcut = KeyboardShortcut::new(Modifiers::NONE, Key::F5);
        if ctx.input_mut(|input| input.consume_shortcut(&open_most_recent_shortcut)) {
            self.open_most_recent_file();
        }

        let quit_shortcut = KeyboardShortcut::new(Modifiers::CTRL, Key::Q);
        if ctx.input_mut(|input| input.consume_shortcut(&quit_shortcut)) {
            ctx.send_viewport_cmd(ViewportCommand::Close);
        }

        ui.menu_button("File", |ui| {
            ui.add_enabled_ui(!self.state.recent_open_list.is_empty(), |ui| {
                ui.menu_button("Open Recent", |ui| {
                    ui.set_min_width(300.0);
                    ui.set_max_width(500.0);

                    for recent_open in self.state.recent_open_list.clone() {
                        let label = format!(
                            "{} [{}]",
                            recent_open.file_name_no_ext,
                            recent_open.console.display_str()
                        );
                        if ui.button(label).clicked() {
                            self.launch_emulator(recent_open.full_path, Some(recent_open.console));
                            ui.close_menu();
                        }

                        ui.add_space(5.0);
                    }

                    ui.separator();

                    if ui.button("Clear List").clicked() {
                        self.config.recent_open_list.clear();
                        self.state.recent_open_list.clear();
                        ui.close_menu();
                    }
                });

                let open_most_recent_button = Button::new("Open Most Recent")
                    .shortcut_text(ctx.format_shortcut(&open_most_recent_shortcut));
                if ui.add(open_most_recent_button).clicked() {
                    self.open_most_recent_file();
                    ui.close_menu();
                }
            });

            ui.add_space(10.0);

            ui.menu_button("Open Using", |ui| {
                for console in [
                    Console::MasterSystem,
                    Console::Genesis,
                    Console::SegaCd,
                    Console::Sega32X,
                    Console::Nes,
                    Console::Snes,
                    Console::GameBoy,
                ] {
                    self.render_open_using_button(console, ui);
                }
            });

            ui.add_space(10.0);

            let open_button =
                Button::new("Open").shortcut_text(ctx.format_shortcut(&open_shortcut));
            if open_button.ui(ui).clicked() {
                self.open_file(None);
                ui.close_menu();
            }

            let quit_button =
                Button::new("Quit").shortcut_text(ctx.format_shortcut(&quit_shortcut));
            if quit_button.ui(ui).clicked() {
                ctx.send_viewport_cmd(ViewportCommand::Close);
            }
        });
    }

    fn render_open_using_button(&mut self, console: Console, ui: &mut Ui) {
        let label = match console {
            Console::MasterSystem => "SMS / Game Gear",
            _ => console.display_str(),
        };

        if ui.button(label).clicked() {
            self.open_file(Some(console));
            ui.close_menu();
        }
    }

    fn render_emulation_menu(&mut self, ui: &mut Ui) {
        ui.menu_button("Emulation", |ui| {
            ui.add_enabled_ui(self.emu_thread.status().is_running(), |ui| {
                let save_state_metadata = self.emu_thread.save_state_metadata();

                ui.menu_button("Load State", |ui| {
                    ui.set_min_width(200.0);

                    for slot in 0..jgenesis_native_driver::SAVE_STATE_SLOTS {
                        match save_state_metadata.times_nanos[slot] {
                            Some(time_nanos) => {
                                let formatted_time = format_time_nanos(time_nanos)
                                    .unwrap_or_else(|| "Unknown".into());
                                let label = format!("Slot {slot} - {formatted_time}");
                                if ui.button(label).clicked() {
                                    self.emu_thread.send(EmuThreadCommand::LoadState { slot });
                                    ui.close_menu();
                                }
                            }
                            None => {
                                ui.add_enabled_ui(false, |ui| {
                                    let _ = ui.button(format!("Slot {slot} - Empty"));
                                });
                            }
                        }
                    }
                });

                ui.menu_button("Save State", |ui| {
                    ui.set_min_width(200.0);

                    for slot in 0..jgenesis_native_driver::SAVE_STATE_SLOTS {
                        let label = match save_state_metadata.times_nanos[slot] {
                            Some(time_nanos) => {
                                let formatted_time = format_time_nanos(time_nanos)
                                    .unwrap_or_else(|| "Unknown".into());
                                format!("Slot {slot} - {formatted_time}")
                            }
                            None => format!("Slot {slot} - Empty"),
                        };

                        if ui.button(label).clicked() {
                            self.emu_thread.send(EmuThreadCommand::SaveState { slot });
                            ui.close_menu();
                        }
                    }
                });

                ui.add_space(15.0);

                if ui.button("Open Memory Viewer").clicked() {
                    self.emu_thread.send(EmuThreadCommand::OpenMemoryViewer);
                    ui.close_menu();
                }

                ui.add_space(15.0);

                let emu_status = self.emu_thread.status();
                let supports_soft_reset = !matches!(
                    emu_status,
                    EmuThreadStatus::RunningGameBoy | EmuThreadStatus::RunningGba
                );
                ui.add_enabled_ui(supports_soft_reset, |ui| {
                    if ui.button("Soft Reset").clicked() {
                        self.emu_thread.send(EmuThreadCommand::SoftReset);
                        ui.close_menu();
                    }
                });

                if ui.button("Hard Reset").clicked() {
                    self.emu_thread.send(EmuThreadCommand::HardReset);
                    ui.close_menu();
                }

                if ui.button("Power Off").clicked() {
                    self.emu_thread.send(EmuThreadCommand::StopEmulator);
                    ui.close_menu();
                }

                ui.add_space(15.0);

                ui.add_enabled_ui(
                    self.emu_thread.status() == EmuThreadStatus::RunningSegaCd,
                    |ui| {
                        if ui.button("Remove Disc").clicked() {
                            self.emu_thread.send(EmuThreadCommand::SegaCdRemoveDisc);
                            ui.close_menu();
                        }

                        if ui.button("Change Disc").clicked() {
                            if let Some(path) =
                                FileDialog::new().add_filter("cue/chd", &["cue", "chd"]).pick_file()
                            {
                                self.emu_thread.send(EmuThreadCommand::SegaCdChangeDisc(path));
                            }

                            ui.close_menu();
                        }
                    },
                );
            });
        });
    }

    fn render_settings_menu(&mut self, ui: &mut Ui) {
        ui.menu_button("Settings", |ui| {
            if ui.button("SMS / Game Gear").clicked() {
                self.state.open_windows.insert(OpenWindow::SmsGgGeneral);
                ui.close_menu();
            }

            if ui.button("Genesis / Sega CD / 32X").clicked() {
                self.state.open_windows.insert(OpenWindow::GenesisGeneral);
                ui.close_menu();
            }

            if ui.button("NES").clicked() {
                self.state.open_windows.insert(OpenWindow::NesGeneral);
                ui.close_menu();
            }

            if ui.button("SNES").clicked() {
                self.state.open_windows.insert(OpenWindow::SnesGeneral);
                ui.close_menu();
            }

            if ui.button("Game Boy").clicked() {
                self.state.open_windows.insert(OpenWindow::GameBoyGeneral);
                ui.close_menu();
            }

            if ui.button("Game Boy Advance").clicked() {
                self.state.open_windows.insert(OpenWindow::GbaGeneral);
                ui.close_menu();
            }

            ui.separator();

            if ui.button("Synchronization").clicked() {
                self.state.open_windows.insert(OpenWindow::Synchronization);
                ui.close_menu();
            }

            if ui.button("Paths").clicked() {
                self.state.open_windows.insert(OpenWindow::Paths);
                ui.close_menu();
            }

            if ui.button("Interface").clicked() {
                self.state.open_windows.insert(OpenWindow::Interface);
                ui.close_menu();
            }
        });
    }

    fn render_video_menu(&mut self, ui: &mut Ui) {
        ui.menu_button("Video", |ui| {
            if ui.button("General").clicked() {
                self.state.open_windows.insert(OpenWindow::CommonVideo);
                ui.close_menu();
            }

            ui.separator();

            if ui.button("SMS / Game Gear").clicked() {
                self.state.open_windows.insert(OpenWindow::SmsGgVideo);
                ui.close_menu();
            }

            if ui.button("Genesis / Sega CD / 32X").clicked() {
                self.state.open_windows.insert(OpenWindow::GenesisVideo);
                ui.close_menu();
            }

            if ui.button("NES").clicked() {
                self.state.open_windows.insert(OpenWindow::NesVideo);
                ui.close_menu();
            }

            if ui.button("SNES").clicked() {
                self.state.open_windows.insert(OpenWindow::SnesVideo);
                ui.close_menu();
            }

            if ui.button("Game Boy").clicked() {
                self.state.open_windows.insert(OpenWindow::GameBoyVideo);
                ui.close_menu();
            }

            if ui.button("Game Boy Advance").clicked() {
                self.state.open_windows.insert(OpenWindow::GbaVideo);
                ui.close_menu();
            }
        });
    }

    fn render_audio_menu(&mut self, ui: &mut Ui) {
        ui.menu_button("Audio", |ui| {
            if ui.button("General").clicked() {
                self.state.open_windows.insert(OpenWindow::CommonAudio);
                ui.close_menu();
            }

            ui.separator();

            if ui.button("SMS / Game Gear").clicked() {
                self.state.open_windows.insert(OpenWindow::SmsGgAudio);
                ui.close_menu();
            }

            if ui.button("Genesis / Sega CD / 32X").clicked() {
                self.state.open_windows.insert(OpenWindow::GenesisAudio);
                ui.close_menu();
            }

            if ui.button("NES").clicked() {
                self.state.open_windows.insert(OpenWindow::NesAudio);
                ui.close_menu();
            }

            if ui.button("SNES").clicked() {
                self.state.open_windows.insert(OpenWindow::SnesAudio);
                ui.close_menu();
            }

            if ui.button("Game Boy").clicked() {
                self.state.open_windows.insert(OpenWindow::GameBoyAudio);
                ui.close_menu();
            }
        });
    }

    fn render_input_menu(&mut self, ui: &mut Ui) {
        ui.menu_button("Input", |ui| {
            if ui.button("General").clicked() {
                self.state.open_windows.insert(OpenWindow::GeneralInput);
                ui.close_menu();
            }

            ui.separator();

            if ui.button("SMS / Game Gear").clicked() {
                self.state.open_windows.insert(OpenWindow::SmsGgInput);
                ui.close_menu();
            }

            if ui.button("Genesis / Sega CD / 32X").clicked() {
                self.state.open_windows.insert(OpenWindow::GenesisInput);
                ui.close_menu();
            }

            ui.menu_button("NES", |ui| {
                if ui.button("Gamepads").clicked() {
                    self.state.open_windows.insert(OpenWindow::NesInput);
                    ui.close_menu();
                }

                if ui.button("Peripherals").clicked() {
                    self.state.open_windows.insert(OpenWindow::NesPeripherals);
                    ui.close_menu();
                }
            });

            ui.menu_button("SNES", |ui| {
                if ui.button("Gamepads").clicked() {
                    self.state.open_windows.insert(OpenWindow::SnesInput);
                    ui.close_menu();
                }

                if ui.button("Peripherals").clicked() {
                    self.state.open_windows.insert(OpenWindow::SnesPeripherals);
                    ui.close_menu();
                }
            });

            if ui.button("Game Boy").clicked() {
                self.state.open_windows.insert(OpenWindow::GameBoyInput);
                ui.close_menu();
            }

            ui.separator();

            if ui.button("Hotkeys").clicked() {
                self.state.open_windows.insert(OpenWindow::Hotkeys);
                ui.close_menu();
            }
        });
    }

    fn render_help_menu(&mut self, ui: &mut Ui) {
        ui.menu_button("Help", |ui| {
            if ui.button("About").clicked() {
                self.state.open_windows.insert(OpenWindow::About);
                ui.close_menu();
            }
        });
    }

    fn render_central_panel(&mut self, ctx: &Context) {
        CentralPanel::default().show(ctx, |ui| {
            ui.add_enabled_ui(!self.state.error_window_open, |ui| {
                if self.rom_list_thread.any_scans_in_progress() {
                    ui.centered_and_justified(|ui| {
                        ui.label("Scanning search directories...");
                    });
                } else if self.state.rom_list.lock().unwrap().is_empty() {
                    ui.centered_and_justified(|ui| {
                        if ui.selectable_label(false, "Configure ROM search directory").clicked() {
                            self.add_rom_search_directory();
                        }
                    });
                } else {
                    ui.add_enabled_ui(self.state.waiting_for_input.is_none(), |ui| {
                        self.render_central_panel_filters(ui);

                        ui.add_space(15.0);

                        TableBuilder::new(ui)
                            .auto_shrink([false; 2])
                            .striped(true)
                            .max_scroll_height(3000.0)
                            .cell_layout(Layout::left_to_right(Align::Center))
                            .column(Column::auto().at_least(300.0).at_most(400.0))
                            .column(Column::auto().at_least(125.0))
                            .column(Column::auto().at_least(50.0))
                            .column(Column::remainder())
                            .header(30.0, |mut row| {
                                row.col(|ui| {
                                    ui.vertical_centered(|ui| {
                                        ui.heading("Name");
                                    });
                                });

                                row.col(|ui| {
                                    ui.vertical_centered(|ui| {
                                        ui.heading("Console");
                                    });
                                });

                                row.col(|ui| {
                                    ui.vertical_centered(|ui| {
                                        ui.heading("Size");
                                    });
                                });

                                // Blank column to make stripes extend to the right
                                row.col(|_ui| {});
                            })
                            .body(|body| {
                                let rom_list = Rc::clone(&self.state.filtered_rom_list);
                                body.rows(40.0, rom_list.len(), |mut row| {
                                    let metadata = &rom_list[row.index()];

                                    row.col(|ui| {
                                        if Button::new(&metadata.file_name_no_ext)
                                            .min_size(Vec2::new(300.0, 30.0))
                                            .wrap()
                                            .ui(ui)
                                            .clicked()
                                        {
                                            self.emu_thread.stop_emulator_if_running();
                                            self.launch_emulator(metadata.full_path.clone(), None);
                                        }
                                    });

                                    row.col(|ui| {
                                        ui.centered_and_justified(|ui| {
                                            ui.label(metadata.console.display_str());
                                        });
                                    });

                                    row.col(|ui| {
                                        ui.centered_and_justified(|ui| {
                                            if metadata.file_size < 1024 * 1024 {
                                                let file_size_kb = metadata.file_size / 1024;
                                                ui.label(format!("{file_size_kb}KB"));
                                            } else {
                                                let file_size_mb = metadata.file_size / 1024 / 1024;
                                                ui.label(format!("{file_size_mb}MB"));
                                            }
                                        });
                                    });

                                    // Blank column to make stripes extend to the right
                                    row.col(|_ui| {});
                                });
                            });
                    });
                }
            });
        });
    }

    fn render_central_panel_filters(&mut self, ui: &mut Ui) {
        ui.horizontal(|ui| {
            let textedit = TextEdit::singleline(&mut self.state.title_match)
                .hint_text("Filter by name")
                .desired_width(260.0);
            if ui.add(textedit).changed() {
                self.state.title_match_lowercase = Rc::from(self.state.title_match.to_lowercase());
                self.refresh_filtered_rom_list();
            }

            if ui.button("Clear").clicked() {
                self.state.title_match.clear();
                self.state.title_match_lowercase = Rc::from(String::new());
                self.refresh_filtered_rom_list();
            }

            ui.add_space(15.0);

            let prev_list_filters = self.config.list_filters.clone();

            ui.checkbox(&mut self.config.list_filters.master_system, "SMS");
            ui.checkbox(&mut self.config.list_filters.game_gear, "GG");
            ui.checkbox(&mut self.config.list_filters.genesis, "GEN");
            ui.checkbox(&mut self.config.list_filters.sega_cd, "SCD");
            ui.checkbox(&mut self.config.list_filters.sega_32x, "32X");
            ui.checkbox(&mut self.config.list_filters.nes, "NES");
            ui.checkbox(&mut self.config.list_filters.snes, "SNES");
            ui.checkbox(&mut self.config.list_filters.game_boy, "GB");
            ui.checkbox(&mut self.config.list_filters.game_boy_advance, "GBA");

            if prev_list_filters != self.config.list_filters {
                self.refresh_filtered_rom_list();
            }
        });
    }

    fn render_windows(&mut self, ctx: &Context) {
        let open_windows: Vec<_> = self.state.open_windows.iter().copied().collect();
        for open_window in open_windows {
            match open_window {
                OpenWindow::SmsGgGeneral => self.render_smsgg_general_settings(ctx),
                OpenWindow::GenesisGeneral => self.render_genesis_general_settings(ctx),
                OpenWindow::NesGeneral => self.render_nes_general_settings(ctx),
                OpenWindow::SnesGeneral => self.render_snes_general_settings(ctx),
                OpenWindow::GameBoyGeneral => self.render_gb_general_settings(ctx),
                OpenWindow::GbaGeneral => self.render_gba_general_settings(ctx),
                OpenWindow::Synchronization => self.render_sync_settings(ctx),
                OpenWindow::Paths => self.render_path_settings(ctx),
                OpenWindow::Interface => self.render_interface_settings(ctx),
                OpenWindow::CommonVideo => self.render_common_video_settings(ctx),
                OpenWindow::SmsGgVideo => self.render_smsgg_video_settings(ctx),
                OpenWindow::GenesisVideo => self.render_genesis_video_settings(ctx),
                OpenWindow::NesVideo => self.render_nes_video_settings(ctx),
                OpenWindow::SnesVideo => self.render_snes_video_settings(ctx),
                OpenWindow::GameBoyVideo => self.render_gb_video_settings(ctx),
                OpenWindow::GbaVideo => self.render_gba_video_settings(ctx),
                OpenWindow::CommonAudio => self.render_common_audio_settings(ctx),
                OpenWindow::SmsGgAudio => self.render_smsgg_audio_settings(ctx),
                OpenWindow::GenesisAudio => self.render_genesis_audio_settings(ctx),
                OpenWindow::NesAudio => self.render_nes_audio_settings(ctx),
                OpenWindow::SnesAudio => self.render_snes_audio_settings(ctx),
                OpenWindow::GameBoyAudio => self.render_gb_audio_settings(ctx),
                OpenWindow::GeneralInput => self.render_general_input_settings(ctx),
                OpenWindow::SmsGgInput => self.render_smsgg_input_settings(ctx),
                OpenWindow::GenesisInput => self.render_genesis_input_settings(ctx),
                OpenWindow::NesInput => self.render_nes_input_settings(ctx),
                OpenWindow::NesPeripherals => self.render_nes_peripheral_settings(ctx),
                OpenWindow::SnesInput => self.render_snes_input_settings(ctx),
                OpenWindow::SnesPeripherals => self.render_snes_peripheral_settings(ctx),
                OpenWindow::GameBoyInput => self.render_gb_input_settings(ctx),
                OpenWindow::Hotkeys => self.render_hotkey_settings(ctx),
                OpenWindow::About => self.render_about(ctx),
            }
        }
    }

    fn render_help_text(&mut self, ui: &mut Ui, window: OpenWindow) {
        let Some(help_text) = self.state.help_text.get(&window) else { return };

        ui.separator();

        ui.heading(help_text.heading);

        for text in help_text.text {
            ui.add_space(7.0);
            ui.label(*text);
        }
    }

    fn check_emulator_error(&mut self, ctx: &Context) {
        let emulator_error = self.emu_thread.emulator_error();
        let mut error_lock = emulator_error.lock().unwrap();
        self.state.error_window_open = error_lock.is_some();

        if let Some(err) = error_lock.as_ref() {
            let mut open = true;
            match err {
                NativeEmulatorError::SegaCdNoBios => self.render_scd_bios_error(ctx, &mut open),
                NativeEmulatorError::SnesLoad(snes_load_err) => {
                    match self.render_snes_load_error(ctx, snes_load_err, &mut open) {
                        HandledError::Yes => {}
                        HandledError::No => Self::render_generic_error_window(ctx, err, &mut open),
                    }
                }
                NativeEmulatorError::GbaNoBios => self.render_gba_bios_error(ctx, &mut open),
                _ => Self::render_generic_error_window(ctx, err, &mut open),
            }
            if !open {
                *error_lock = None;
            }
        }
    }

    fn render_generic_error_window(ctx: &Context, err: &NativeEmulatorError, open: &mut bool) {
        Window::new("Emulator Error").open(open).resizable(false).show(ctx, |ui| {
            ui.label("Emulator terminated with error:");
            ui.add_space(10.0);
            ui.colored_label(Color32::RED, err.to_string());
        });
    }

    fn check_waiting_for_input(&mut self, ctx: &Context) {
        if let Some((button, mapping)) = self.state.waiting_for_input {
            if let Ok(input) = self.emu_thread.poll_input_receiver() {
                self.state.waiting_for_input = None;

                log::info!("Received input {input:?} for button {button:?}");
                if let Some(input) = input {
                    if !input.is_empty() {
                        *button.access_value(mapping, &mut self.config.input) = Some(input);
                    }
                }
            } else if self.emu_thread.status().is_running() {
                Window::new("Input Configuration").resizable(false).show(ctx, |ui| {
                    ui.colored_label(Color32::BLUE, "Use the emulator window to configure input");
                });
            }
        }
    }

    fn check_for_close_on_emu_exit(&mut self, ctx: &Context) {
        if self.state.close_on_emulator_exit {
            let status = self.emu_thread.status();
            if !status.is_running() && status != EmuThreadStatus::WaitingForFirstCommand {
                ctx.send_viewport_cmd(ViewportCommand::Close);
            }
        }
    }

    fn update_egui_theme(&mut self, ctx: &Context) {
        ctx.set_theme(match self.config.egui_theme {
            EguiTheme::SystemDefault => ThemePreference::System,
            EguiTheme::Dark => ThemePreference::Dark,
            EguiTheme::Light => ThemePreference::Light,
        });
    }

    fn reload_config(&mut self) {
        self.emu_thread.send(EmuThreadCommand::ReloadConfig(
            Box::new(self.config.clone()),
            self.state.current_file_path.clone(),
        ));
    }

    fn refresh_filtered_rom_list(&mut self) {
        let rom_list = self.state.rom_list.lock().unwrap();

        self.state.filtered_rom_list = self
            .config
            .list_filters
            .apply(&rom_list, &self.state.title_match_lowercase)
            .cloned()
            .collect::<Vec<_>>()
            .into();
    }

    fn terminate_emu_thread(&self) {
        if self.emu_thread.status() == EmuThreadStatus::Terminated {
            return;
        }

        let _ = self.emu_thread.try_send(EmuThreadCommand::Terminate);

        let wait_limit = Instant::now() + Duration::from_secs(1);
        while Instant::now() < wait_limit && self.emu_thread.status() != EmuThreadStatus::Terminated
        {
            thread::sleep(Duration::from_millis(1));
        }

        if self.emu_thread.status() != EmuThreadStatus::Terminated {
            log::warn!("Failed to terminate emulation thread; exiting anyway");
        }
    }
}

impl eframe::App for App {
    fn update(&mut self, ctx: &Context, _frame: &mut Frame) {
        if self.emu_thread.exit_signal() {
            ctx.send_viewport_cmd(ViewportCommand::Close);
            return;
        }

        if self.state.rom_list_refresh_needed && !self.rom_list_thread.any_scans_in_progress() {
            self.state.rom_list_refresh_needed = false;
            self.refresh_filtered_rom_list();
        }

        if self.state.rendered_first_frame {
            if let Some(load_at_startup) = self.load_at_startup.take() {
                self.launch_emulator(load_at_startup.file_path, None);

                if let Some(load_state_slot) = load_at_startup.load_state_slot {
                    self.emu_thread.send(EmuThreadCommand::LoadState { slot: load_state_slot });
                }

                self.state.close_on_emulator_exit = true;
            }
        }

        let prev_config = self.config.clone();

        self.check_emulator_error(ctx);
        self.check_waiting_for_input(ctx);
        self.check_for_close_on_emu_exit(ctx);

        self.update_egui_theme(ctx);

        self.render_menu(ctx);
        self.render_central_panel(ctx);

        self.render_windows(ctx);

        if prev_config != self.config {
            self.state.display_scanlines_warning = should_display_scanlines_warning(&self.config);

            if should_reload_config(&prev_config, &self.config) {
                self.reload_config();
            }

            let config_str = toml::to_string_pretty(&self.config).unwrap();
            if let Err(err) = fs::write(&self.config_path, config_str) {
                log::error!("Error serializing app config: {err}");
            }
        }

        self.state.rendered_first_frame = true;
    }

    fn on_exit(&mut self, _gl: Option<&eframe::glow::Context>) {
        self.terminate_emu_thread();
    }
}

fn should_reload_config(prev_config: &AppConfig, new_config: &AppConfig) -> bool {
    // UI-only settings changes should not trigger emulator config reloads

    let prev_no_ui_settings = AppConfig {
        list_filters: ListFilters::default(),
        rom_search_dirs: vec![],
        recent_open_list: vec![],
        egui_theme: EguiTheme::default(),
        ..prev_config.clone()
    };

    let new_no_ui_settings = AppConfig {
        list_filters: ListFilters::default(),
        rom_search_dirs: vec![],
        recent_open_list: vec![],
        egui_theme: EguiTheme::default(),
        ..new_config.clone()
    };

    prev_no_ui_settings != new_no_ui_settings
}

fn format_time_nanos(time_nanos: u128) -> Option<String> {
    let utc_date_time = OffsetDateTime::from_unix_timestamp_nanos(time_nanos as i128)
        .unwrap_or(OffsetDateTime::UNIX_EPOCH);

    let local_offset = UtcOffset::current_local_offset().ok()?;
    let local_date_time = utc_date_time.checked_to_offset(local_offset)?;

    let format =
        format_description::parse_borrowed::<2>("[year]-[month]-[day] [hour]:[minute]:[second]")
            .unwrap();
    local_date_time.format(&format).ok()
}

#[cfg(test)]
mod tests {
    use super::*;

    #[test]
    fn config_default_does_not_panic() {
        let _ = AppConfig::default();
    }

    #[test]
    fn time_nanos_format_is_valid() {
        assert!(format_time_nanos(1_000_000_000).is_some());
    }
}<|MERGE_RESOLUTION|>--- conflicted
+++ resolved
@@ -38,23 +38,6 @@
 use std::{fs, thread};
 use time::{OffsetDateTime, UtcOffset, format_description};
 
-<<<<<<< HEAD
-#[derive(Debug, Clone, Copy, PartialEq, Eq, EnumAll, EnumDisplay, EnumFromStr)]
-pub enum Console {
-    MasterSystem,
-    GameGear,
-    Genesis,
-    SegaCd,
-    Sega32X,
-    Nes,
-    Snes,
-    GameBoy,
-    GameBoyColor,
-    GameBoyAdvance,
-}
-
-=======
->>>>>>> a8031dd2
 trait ListFiltersExt {
     fn to_console_vec(&self) -> Vec<Console>;
 
@@ -77,6 +60,7 @@
             self.snes.then_some(Console::Snes),
             self.game_boy.then_some(Console::GameBoy),
             self.game_boy.then_some(Console::GameBoyColor),
+            #[cfg(feature = "gba")]
             self.game_boy_advance.then_some(Console::GameBoyAdvance),
         ]
         .into_iter()
@@ -747,6 +731,7 @@
                 ui.close_menu();
             }
 
+            #[cfg(feature = "gba")]
             if ui.button("Game Boy Advance").clicked() {
                 self.state.open_windows.insert(OpenWindow::GbaGeneral);
                 ui.close_menu();
@@ -805,6 +790,7 @@
                 ui.close_menu();
             }
 
+            #[cfg(feature = "gba")]
             if ui.button("Game Boy Advance").clicked() {
                 self.state.open_windows.insert(OpenWindow::GbaVideo);
                 ui.close_menu();
@@ -1037,6 +1023,7 @@
             ui.checkbox(&mut self.config.list_filters.nes, "NES");
             ui.checkbox(&mut self.config.list_filters.snes, "SNES");
             ui.checkbox(&mut self.config.list_filters.game_boy, "GB");
+            #[cfg(feature = "gba")]
             ui.checkbox(&mut self.config.list_filters.game_boy_advance, "GBA");
 
             if prev_list_filters != self.config.list_filters {
