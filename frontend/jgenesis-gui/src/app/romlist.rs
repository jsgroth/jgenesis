--- conflicted
+++ resolved
@@ -12,65 +12,6 @@
 use std::sync::{Arc, LazyLock, Mutex, mpsc};
 use std::{fs, io, thread};
 
-<<<<<<< HEAD
-fn build_extension_lookup() -> HashMap<&'static str, Console> {
-    [
-        (extensions::MASTER_SYSTEM, Console::MasterSystem),
-        (extensions::GAME_GEAR, Console::GameGear),
-        (extensions::GENESIS, Console::Genesis),
-        (extensions::SEGA_CD, Console::SegaCd),
-        (extensions::SEGA_32X, Console::Sega32X),
-        (extensions::NES, Console::Nes),
-        (extensions::SNES, Console::Snes),
-        (extensions::GAME_BOY, Console::GameBoy),
-        (extensions::GAME_BOY_COLOR, Console::GameBoyColor),
-        (extensions::GAME_BOY_ADVANCE, Console::GameBoyAdvance),
-    ]
-    .into_iter()
-    .flat_map(|(extensions, console)| extensions.iter().map(move |&extension| (extension, console)))
-    .collect()
-}
-
-impl Console {
-    fn from_extension(extension: &str) -> Option<Self> {
-        static LOOKUP: LazyLock<HashMap<&'static str, Console>> =
-            LazyLock::new(build_extension_lookup);
-        LOOKUP.get(&extension).copied()
-    }
-
-    #[must_use]
-    pub fn display_str(self) -> &'static str {
-        match self {
-            Self::MasterSystem => "Master System",
-            Self::GameGear => "Game Gear",
-            Self::Genesis => "Genesis",
-            Self::SegaCd => "Sega CD",
-            Self::Sega32X => "32X",
-            Self::Nes => "NES",
-            Self::Snes => "SNES",
-            Self::GameBoy => "Game Boy",
-            Self::GameBoyColor => "Game Boy Color",
-            Self::GameBoyAdvance => "Game Boy Advance",
-        }
-    }
-
-    #[must_use]
-    pub fn supported_extensions(self) -> &'static [&'static str] {
-        match self {
-            Self::MasterSystem | Self::GameGear => &extensions::SMSGG,
-            Self::Genesis => extensions::GENESIS,
-            Self::SegaCd => extensions::SEGA_CD,
-            Self::Sega32X => extensions::SEGA_32X,
-            Self::Nes => extensions::NES,
-            Self::Snes => extensions::SNES,
-            Self::GameBoy | Self::GameBoyColor => &extensions::GB_GBC,
-            Self::GameBoyAdvance => extensions::GAME_BOY_ADVANCE,
-        }
-    }
-}
-
-=======
->>>>>>> a8031dd2
 #[derive(Debug, Clone)]
 pub struct RomMetadata {
     pub full_path: PathBuf,
