--- conflicted
+++ resolved
@@ -37,13 +37,9 @@
     RunningNes = 5,
     RunningSnes = 6,
     RunningGameBoy = 7,
-<<<<<<< HEAD
     RunningGba = 8,
     WaitingForFirstCommand = 9,
-=======
-    WaitingForFirstCommand = 8,
-    Terminated = 9,
->>>>>>> a8031dd2
+    Terminated = 10,
 }
 
 impl EmuThreadStatus {
@@ -57,13 +53,9 @@
             5 => Self::RunningNes,
             6 => Self::RunningSnes,
             7 => Self::RunningGameBoy,
-<<<<<<< HEAD
             8 => Self::RunningGba,
             9 => Self::WaitingForFirstCommand,
-=======
-            8 => Self::WaitingForFirstCommand,
-            9 => Self::Terminated,
->>>>>>> a8031dd2
+            10 => Self::Terminated,
             _ => panic!("invalid status discriminant: {discriminant}"),
         }
     }
@@ -97,6 +89,7 @@
             Self::Nes => EmuThreadStatus::RunningNes,
             Self::Snes => EmuThreadStatus::RunningSnes,
             Self::GameBoy | Self::GameBoyColor => EmuThreadStatus::RunningGameBoy,
+            #[cfg(feature = "gba")]
             Self::GameBoyAdvance => EmuThreadStatus::RunningGba,
         }
     }
@@ -292,16 +285,6 @@
 
 #[derive(MatchEachVariantMacro)]
 enum GenericEmulator {
-<<<<<<< HEAD
-    SmsGg(NativeSmsGgEmulator),
-    Genesis(NativeGenesisEmulator),
-    SegaCd(NativeSegaCdEmulator),
-    Sega32X(Native32XEmulator),
-    Nes(NativeNesEmulator),
-    Snes(NativeSnesEmulator),
-    GameBoy(NativeGameBoyEmulator),
-    GameBoyAdvance(NativeGbaEmulator),
-=======
     SmsGg(Box<NativeSmsGgEmulator>),
     Genesis(Box<NativeGenesisEmulator>),
     SegaCd(Box<NativeSegaCdEmulator>),
@@ -309,7 +292,8 @@
     Nes(Box<NativeNesEmulator>),
     Snes(Box<NativeSnesEmulator>),
     GameBoy(Box<NativeGameBoyEmulator>),
->>>>>>> a8031dd2
+    #[allow(dead_code)]
+    GameBoyAdvance(Box<NativeGbaEmulator>),
 }
 
 impl GenericEmulator {
@@ -340,9 +324,10 @@
             Console::GameBoy | Console::GameBoyColor => {
                 Self::GameBoy(Box::new(jgenesis_native_driver::create_gb(config.gb_config(path))?))
             }
-            Console::GameBoyAdvance => {
-                Self::GameBoyAdvance(jgenesis_native_driver::create_gba(config.gba_config(path))?)
-            }
+            #[cfg(feature = "gba")]
+            Console::GameBoyAdvance => Self::GameBoyAdvance(Box::new(
+                jgenesis_native_driver::create_gba(config.gba_config(path))?,
+            )),
         };
 
         Ok(emulator)
