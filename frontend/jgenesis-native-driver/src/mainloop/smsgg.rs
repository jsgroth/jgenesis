--- conflicted
+++ resolved
@@ -10,11 +10,6 @@
 use std::path::Path;
 
 pub type NativeSmsGgEmulator = NativeEmulator<SmsGgEmulator>;
-<<<<<<< HEAD
-
-pub const SUPPORTED_EXTENSIONS: &[&str] = &["sms", "gg"];
-=======
->>>>>>> 485cfba6
 
 impl NativeSmsGgEmulator {
     /// # Errors
