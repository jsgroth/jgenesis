pub mod archive;
pub mod config;
pub mod extensions;
mod fpstracker;
pub mod input;
mod mainloop;

pub use mainloop::{
    AudioError, Native32XEmulator, NativeEmulator, NativeEmulatorError, NativeEmulatorResult,
<<<<<<< HEAD
    NativeGameBoyEmulator, NativeGbaEmulator, NativeGenesisEmulator, NativeNesEmulator,
    NativeSegaCdEmulator, NativeSmsGgEmulator, NativeSnesEmulator, NativeTickEffect,
    SAVE_STATE_SLOTS, SaveStateMetadata, SaveWriteError, all_supported_extensions, create_32x,
    create_gb, create_gba, create_genesis, create_nes, create_sega_cd, create_smsgg, create_snes,
=======
    NativeGameBoyEmulator, NativeGenesisEmulator, NativeNesEmulator, NativeSegaCdEmulator,
    NativeSmsGgEmulator, NativeSnesEmulator, NativeTickEffect, SAVE_STATE_SLOTS, SaveStateMetadata,
    SaveWriteError, create_32x, create_gb, create_genesis, create_nes, create_sega_cd,
    create_smsgg, create_snes,
>>>>>>> 485cfba6
};
use sdl2::VideoSubsystem;

#[must_use]
pub fn guess_sdl2_scale_factor(video: &VideoSubsystem, display_idx: Option<i32>) -> Option<f32> {
    if cfg!(all(unix, not(target_os = "macos"))) {
        // SDL_GetDisplayDPI does not return reliable values on Linux/BSD; don't try to estimate scale factor
        // TODO figure out a way to do this
        return None;
    }

    let scale_factor =
        video.display_dpi(display_idx.unwrap_or(0)).ok().and_then(|(_, hdpi, vdpi)| {
            // Set scale factor to DPI/96 if HDPI and VDPI are equal and non-zero
            let delta = (hdpi - vdpi).abs();
            (delta < 1e-3 && hdpi > 0.0).then(|| {
                let doubled_scale_factor = (hdpi / 96.0 * 2.0).round() as u32;
                doubled_scale_factor as f32 / 2.0
            })
        })?;

    // Arbitrary min/max thresholds; egui will panic if pixels_per_point is too high
    Some(scale_factor.clamp(0.5, 10.0))
}<|MERGE_RESOLUTION|>--- conflicted
+++ resolved
@@ -7,17 +7,10 @@
 
 pub use mainloop::{
     AudioError, Native32XEmulator, NativeEmulator, NativeEmulatorError, NativeEmulatorResult,
-<<<<<<< HEAD
     NativeGameBoyEmulator, NativeGbaEmulator, NativeGenesisEmulator, NativeNesEmulator,
     NativeSegaCdEmulator, NativeSmsGgEmulator, NativeSnesEmulator, NativeTickEffect,
-    SAVE_STATE_SLOTS, SaveStateMetadata, SaveWriteError, all_supported_extensions, create_32x,
-    create_gb, create_gba, create_genesis, create_nes, create_sega_cd, create_smsgg, create_snes,
-=======
-    NativeGameBoyEmulator, NativeGenesisEmulator, NativeNesEmulator, NativeSegaCdEmulator,
-    NativeSmsGgEmulator, NativeSnesEmulator, NativeTickEffect, SAVE_STATE_SLOTS, SaveStateMetadata,
-    SaveWriteError, create_32x, create_gb, create_genesis, create_nes, create_sega_cd,
-    create_smsgg, create_snes,
->>>>>>> 485cfba6
+    SAVE_STATE_SLOTS, SaveStateMetadata, SaveWriteError, create_32x, create_gb, create_gba,
+    create_genesis, create_nes, create_sega_cd, create_smsgg, create_snes,
 };
 use sdl2::VideoSubsystem;
 
