--- conflicted
+++ resolved
@@ -34,11 +34,7 @@
 pub use audio::AudioError;
 use bincode::error::{DecodeError, EncodeError};
 use gb_core::api::GameBoyLoadError;
-<<<<<<< HEAD
-use jgenesis_common::frontend::{EmulatorTrait, TickEffect};
-=======
 use jgenesis_common::frontend::{EmulatorConfigTrait, EmulatorTrait, TickEffect};
->>>>>>> 485cfba6
 use jgenesis_renderer::renderer;
 use jgenesis_renderer::renderer::{RendererError, WgpuRenderer};
 use nes_core::api::NesInitializationError;
@@ -197,12 +193,9 @@
 
 pub struct NativeEmulator<Emulator: EmulatorTrait> {
     emulator: Emulator,
-<<<<<<< HEAD
-=======
     // Config sent from the frontend
     raw_config: Emulator::Config,
     // Config with overclocking maybe forcibly disabled due to hotkey state
->>>>>>> 485cfba6
     config: Emulator::Config,
     renderer: WgpuRenderer<Window>,
     audio_output: SdlAudioOutput,
@@ -881,28 +874,5 @@
     };
 }
 
-<<<<<<< HEAD
 use bincode_config;
-use gba_core::api::GbaInitializationError;
-
-#[must_use]
-pub fn all_supported_extensions() -> &'static [&'static str] {
-    static EXTENSIONS: LazyLock<Vec<&'static str>> = LazyLock::new(|| {
-        let mut extensions = Vec::new();
-
-        extensions.extend(gb::SUPPORTED_EXTENSIONS);
-        extensions.extend(gba::SUPPORTED_EXTENSIONS);
-        extensions.extend(genesis::GENESIS_SUPPORTED_EXTENSIONS);
-        extensions.extend(genesis::S32X_SUPPORTED_EXTENSIONS);
-        extensions.extend(nes::SUPPORTED_EXTENSIONS);
-        extensions.extend(smsgg::SUPPORTED_EXTENSIONS);
-        extensions.extend(snes::SUPPORTED_EXTENSIONS);
-
-        extensions
-    });
-
-    &EXTENSIONS
-}
-=======
-use bincode_config;
->>>>>>> 485cfba6
+use gba_core::api::GbaInitializationError;