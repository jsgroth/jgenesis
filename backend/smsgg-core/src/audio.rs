--- conflicted
+++ resolved
@@ -21,20 +21,6 @@
     }
 }
 
-<<<<<<< HEAD
-pub type PsgResampler = FirResampler<{ constants::PSG_LPF_TAPS }>;
-
-#[must_use]
-pub fn new_psg_resampler(
-    console_mclk_frequency: f64,
-    lpf_coefficients: [f64; constants::PSG_LPF_TAPS],
-) -> PsgResampler {
-    let psg_frequency = compute_psg_frequency(console_mclk_frequency);
-    PsgResampler::new(psg_frequency, lpf_coefficients, constants::PSG_HPF_CHARGE_FACTOR, 0)
-}
-
-=======
->>>>>>> 485cfba6
 fn compute_psg_frequency(console_mclk_frequency: f64) -> f64 {
     console_mclk_frequency / 15.0 / 16.0
 }
