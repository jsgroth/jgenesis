//! Genesis audio resampling, filtering, and mixing code

use crate::{GenesisEmulatorConfig, GenesisLowPassFilter};
use bincode::{Decode, Encode};
use jgenesis_common::audio::iir::FirstOrderIirFilter;
use jgenesis_common::audio::sinc::{PerformanceSincResampler, QualitySincResampler};
use jgenesis_common::frontend::{AudioOutput, TimingMode};
use std::cmp;

pub const NTSC_GENESIS_MCLK_FREQUENCY: f64 = 53_693_175.0;
pub const PAL_GENESIS_MCLK_FREQUENCY: f64 = 53_203_424.0;

// -7dB (10 ^ -7/20)
pub const PSG_COEFFICIENT: f64 = 0.44668359215096315;

<<<<<<< HEAD
pub type Ym2612Resampler = FirResampler<{ constants::YM2612_LPF_TAPS }>;

#[derive(Debug, Clone, Copy, PartialEq, Eq, Default, Encode, Decode, EnumDisplay, EnumAll)]
#[cfg_attr(feature = "serde", derive(serde::Serialize, serde::Deserialize))]
#[cfg_attr(feature = "clap", derive(jgenesis_proc_macros::CustomValueEnum))]
pub enum LowPassFilter {
    #[default]
    // Roughly 15000 Hz cutoff
    Sharp,
    // Roughly 10000 Hz cutoff
    Moderate,
    // Roughly 8000 Hz cutoff
    Soft,
    // Roughly 5000 Hz cutoff
    VerySoft,
=======
#[must_use]
pub fn new_ym2612_low_pass() -> FirstOrderIirFilter {
    // Filter targets 3390 Hz with a source frequency of 53267 Hz
    FirstOrderIirFilter::new(&[0.1684983368367697, 0.1684983368367697], &[1.0, -0.6630033263264605])
>>>>>>> 485cfba6
}

#[must_use]
pub fn new_psg_low_pass() -> FirstOrderIirFilter {
    // Filter targets 3390 Hz with a source frequency of 223721 Hz
    FirstOrderIirFilter::new(
        &[0.04547345635121703, 0.04547345635121703],
        &[1.0, -0.9090530872975658],
    )
}

#[must_use]
pub fn new_ym2612_dc_offset() -> FirstOrderIirFilter {
    // Butterworth high-pass with cutoff frequency 5 Hz, source frequency 53267 Hz
    FirstOrderIirFilter::new(
        &[0.9997051960585813, -0.9997051960585813],
        &[1.0, -0.9994103921171625],
    )
}

#[derive(Debug, Clone, Encode, Decode)]
pub struct GenesisAudioFilter {
    ym2612_dc_offset_l: FirstOrderIirFilter,
    ym2612_dc_offset_r: FirstOrderIirFilter,
    psg_dc_offset: FirstOrderIirFilter,
    low_pass_setting: GenesisLowPassFilter,
    ym2612_low_pass_l: FirstOrderIirFilter,
    ym2612_low_pass_r: FirstOrderIirFilter,
    psg_low_pass: FirstOrderIirFilter,
}

impl GenesisAudioFilter {
    #[must_use]
    pub fn new(low_pass: GenesisLowPassFilter) -> Self {
        Self {
            ym2612_dc_offset_l: new_ym2612_dc_offset(),
            ym2612_dc_offset_r: new_ym2612_dc_offset(),
            psg_dc_offset: smsgg_core::audio::new_psg_dc_offset(),
            low_pass_setting: low_pass,
            ym2612_low_pass_l: new_ym2612_low_pass(),
            ym2612_low_pass_r: new_ym2612_low_pass(),
            psg_low_pass: new_psg_low_pass(),
        }
    }

    #[must_use]
    pub fn filter_ym2612(&mut self, (sample_l, sample_r): (f64, f64)) -> (f64, f64) {
        let (sample_l, sample_r) =
            (self.ym2612_dc_offset_l.filter(sample_l), self.ym2612_dc_offset_r.filter(sample_r));

        if self.low_pass_setting != GenesisLowPassFilter::Model1Va2 {
            return (sample_l, sample_r);
        }

        (self.ym2612_low_pass_l.filter(sample_l), self.ym2612_low_pass_r.filter(sample_r))
    }

    #[must_use]
    pub fn filter_psg(&mut self, sample: f64) -> f64 {
        let sample = self.psg_dc_offset.filter(sample);

        if self.low_pass_setting != GenesisLowPassFilter::Model1Va2 {
            return sample;
        }

        self.psg_low_pass.filter(sample)
    }

    pub fn reload_config(&mut self, config: &GenesisEmulatorConfig) {
        if self.low_pass_setting == config.low_pass {
            return;
        }

        *self = Self::new(config.low_pass);
    }
}

#[must_use]
<<<<<<< HEAD
pub fn new_ym2612_resampler(genesis_mclk_frequency: f64, lpf: LowPassFilter) -> Ym2612Resampler {
    let ym2612_frequency = genesis_mclk_frequency / 7.0 / 6.0 / 24.0;
    Ym2612Resampler::new(
        ym2612_frequency * f64::from(constants::YM2612_ZERO_PADDING + 1),
        *lpf.ym2612_coefficients(),
        constants::YM2612_HPF_CHARGE_FACTOR,
        constants::YM2612_ZERO_PADDING,
    )
=======
pub fn ym2612_frequency(timing_mode: TimingMode) -> f64 {
    let genesis_mclk_frequency = match timing_mode {
        TimingMode::Ntsc => NTSC_GENESIS_MCLK_FREQUENCY,
        TimingMode::Pal => PAL_GENESIS_MCLK_FREQUENCY,
    };

    genesis_mclk_frequency / 7.0 / 6.0 / 24.0
}

#[must_use]
pub fn psg_frequency(timing_mode: TimingMode) -> f64 {
    let genesis_mclk_frequency = match timing_mode {
        TimingMode::Ntsc => NTSC_GENESIS_MCLK_FREQUENCY,
        TimingMode::Pal => PAL_GENESIS_MCLK_FREQUENCY,
    };

    genesis_mclk_frequency / 15.0 / 16.0
>>>>>>> 485cfba6
}

#[derive(Debug, Clone, Encode, Decode)]
pub struct GenesisAudioResampler {
    filter: GenesisAudioFilter,
    ym2612_resampler: QualitySincResampler<2>,
    psg_resampler: PerformanceSincResampler<1>,
    ym2612_enabled: bool,
    psg_enabled: bool,
}

impl GenesisAudioResampler {
    #[must_use]
    pub fn new(timing_mode: TimingMode, config: GenesisEmulatorConfig) -> Self {
        Self {
            filter: GenesisAudioFilter::new(config.low_pass),
            ym2612_resampler: QualitySincResampler::new(ym2612_frequency(timing_mode), 48000.0),
            psg_resampler: PerformanceSincResampler::new(psg_frequency(timing_mode), 48000.0),
            ym2612_enabled: config.ym2612_enabled,
            psg_enabled: config.psg_enabled,
        }
    }

    pub fn collect_ym2612_sample(&mut self, sample_l: f64, sample_r: f64) {
        let (sample_l, sample_r) = self.filter.filter_ym2612((sample_l, sample_r));
        self.ym2612_resampler.collect([sample_l, sample_r]);
    }

    pub fn collect_psg_sample(&mut self, sample: f64) {
        let sample = self.filter.filter_psg(sample);
        self.psg_resampler.collect([sample]);
    }

    /// Push all samples that are ready to the given audio output.
    ///
    /// # Errors
    ///
    /// Will propagate any error returned by the audio output while pushing samples.
    // Should never panic, the unwraps are guarded by length checks
    #[allow(clippy::missing_panics_doc)]
    pub fn output_samples<A: AudioOutput>(&mut self, audio_output: &mut A) -> Result<(), A::Err> {
        let sample_count = cmp::min(
            self.ym2612_resampler.output_buffer_len(),
            self.psg_resampler.output_buffer_len(),
        );

        for _ in 0..sample_count {
            let [ym2612_l, ym2612_r] = check_enabled(
                self.ym2612_resampler.output_buffer_pop_front().unwrap(),
                self.ym2612_enabled,
            );
            let [psg] = check_enabled(
                self.psg_resampler.output_buffer_pop_front().unwrap(),
                self.psg_enabled,
            );

            let sample_l = (ym2612_l + PSG_COEFFICIENT * psg).clamp(-1.0, 1.0);
            let sample_r = (ym2612_r + PSG_COEFFICIENT * psg).clamp(-1.0, 1.0);

            audio_output.push_sample(sample_l, sample_r)?;
        }

        Ok(())
    }

    pub fn reload_config(&mut self, config: GenesisEmulatorConfig) {
        self.ym2612_enabled = config.ym2612_enabled;
        self.psg_enabled = config.psg_enabled;

        self.filter.reload_config(&config);
    }

    pub fn update_output_frequency(&mut self, output_frequency: u64) {
        self.ym2612_resampler.update_output_frequency(output_frequency as f64);
        self.psg_resampler.update_output_frequency(output_frequency as f64);
    }
}

fn check_enabled<T: Default>(sample: T, enabled: bool) -> T {
    if enabled { sample } else { T::default() }
}<|MERGE_RESOLUTION|>--- conflicted
+++ resolved
@@ -13,28 +13,10 @@
 // -7dB (10 ^ -7/20)
 pub const PSG_COEFFICIENT: f64 = 0.44668359215096315;
 
-<<<<<<< HEAD
-pub type Ym2612Resampler = FirResampler<{ constants::YM2612_LPF_TAPS }>;
-
-#[derive(Debug, Clone, Copy, PartialEq, Eq, Default, Encode, Decode, EnumDisplay, EnumAll)]
-#[cfg_attr(feature = "serde", derive(serde::Serialize, serde::Deserialize))]
-#[cfg_attr(feature = "clap", derive(jgenesis_proc_macros::CustomValueEnum))]
-pub enum LowPassFilter {
-    #[default]
-    // Roughly 15000 Hz cutoff
-    Sharp,
-    // Roughly 10000 Hz cutoff
-    Moderate,
-    // Roughly 8000 Hz cutoff
-    Soft,
-    // Roughly 5000 Hz cutoff
-    VerySoft,
-=======
 #[must_use]
 pub fn new_ym2612_low_pass() -> FirstOrderIirFilter {
     // Filter targets 3390 Hz with a source frequency of 53267 Hz
     FirstOrderIirFilter::new(&[0.1684983368367697, 0.1684983368367697], &[1.0, -0.6630033263264605])
->>>>>>> 485cfba6
 }
 
 #[must_use]
@@ -113,16 +95,6 @@
 }
 
 #[must_use]
-<<<<<<< HEAD
-pub fn new_ym2612_resampler(genesis_mclk_frequency: f64, lpf: LowPassFilter) -> Ym2612Resampler {
-    let ym2612_frequency = genesis_mclk_frequency / 7.0 / 6.0 / 24.0;
-    Ym2612Resampler::new(
-        ym2612_frequency * f64::from(constants::YM2612_ZERO_PADDING + 1),
-        *lpf.ym2612_coefficients(),
-        constants::YM2612_HPF_CHARGE_FACTOR,
-        constants::YM2612_ZERO_PADDING,
-    )
-=======
 pub fn ym2612_frequency(timing_mode: TimingMode) -> f64 {
     let genesis_mclk_frequency = match timing_mode {
         TimingMode::Ntsc => NTSC_GENESIS_MCLK_FREQUENCY,
@@ -140,7 +112,6 @@
     };
 
     genesis_mclk_frequency / 15.0 / 16.0
->>>>>>> 485cfba6
 }
 
 #[derive(Debug, Clone, Encode, Decode)]
