#![allow(clippy::excessive_precision)]

mod constants;

use crate::api::{NesAudioResampler, NesEmulatorConfig};
use bincode::{Decode, Encode};
use jgenesis_common::audio::fir_resampler::{FirKernel, LpfCoefficients, MonoFirResampler};
use jgenesis_common::audio::iir::FirstOrderIirFilter;
use jgenesis_common::audio::sinc::PerformanceSincResampler;
use jgenesis_common::frontend::{AudioOutput, TimingMode};
use jgenesis_proc_macros::MatchEachVariantMacro;

// 236.25MHz / 11 / 12
const NTSC_NES_AUDIO_FREQUENCY: f64 = 1789772.7272727272727273;
pub const NTSC_NES_NATIVE_DISPLAY_RATE: f64 = 60.0988;

// 26.6017125.MHz / 16
const PAL_NES_AUDIO_FREQUENCY: f64 = 1662607.03125;
pub const PAL_NES_NATIVE_DISPLAY_RATE: f64 = 50.0070;

trait TimingModeAudioExt {
    fn nes_audio_frequency(self) -> f64;

    fn nes_native_display_rate(self) -> f64;

    fn refresh_rate_multiplier(self) -> f64;
}

impl TimingModeAudioExt for TimingMode {
    fn nes_audio_frequency(self) -> f64 {
        match self {
            Self::Ntsc => NTSC_NES_AUDIO_FREQUENCY,
            Self::Pal => PAL_NES_AUDIO_FREQUENCY,
        }
    }

    fn nes_native_display_rate(self) -> f64 {
        match self {
            Self::Ntsc => NTSC_NES_NATIVE_DISPLAY_RATE,
            Self::Pal => PAL_NES_NATIVE_DISPLAY_RATE,
        }
    }

    fn refresh_rate_multiplier(self) -> f64 {
        match self {
            Self::Ntsc => 1.0,
            Self::Pal => 50.0 / 60.0,
        }
    }
}

<<<<<<< HEAD
type NesResampler = FirResampler<{ constants::LPF_TAPS }>;

fn new_nes_resampler(timing_mode: TimingMode, apply_refresh_rate_adjustment: bool) -> NesResampler {
    let source_frequency = compute_source_frequency(timing_mode, apply_refresh_rate_adjustment);
    NesResampler::new(
        source_frequency,
        constants::LPF_COEFFICIENTS,
        constants::HPF_CHARGE_FACTOR,
        0,
    )
}

=======
>>>>>>> 485cfba6
fn compute_source_frequency(timing_mode: TimingMode, apply_refresh_rate_adjustment: bool) -> f64 {
    let refresh_rate_multiplier = if apply_refresh_rate_adjustment {
        timing_mode.refresh_rate_multiplier() * 60.0 / timing_mode.nes_native_display_rate()
    } else {
        1.0
    };

    timing_mode.nes_audio_frequency() * refresh_rate_multiplier
}

fn new_dc_offset_filter() -> FirstOrderIirFilter {
    // Butterworth high-pass with cutoff frequency 5 Hz, source frequency 1789772 Hz
    FirstOrderIirFilter::new(
        &[0.9999912235642162, -0.9999912235642162],
        &[1.0, -0.9999824471284324],
    )
}

#[derive(Debug, Clone, Encode, Decode)]
struct NesFirKernel;

impl FirKernel<{ constants::LPF_TAPS }> for NesFirKernel {
    #[inline]
    fn lpf_coefficients() -> &'static LpfCoefficients<{ constants::LPF_TAPS }> {
        constants::LPF_COEFFICIENTS
    }
}

type NesFirResampler = MonoFirResampler<{ constants::LPF_TAPS }, NesFirKernel>;

#[derive(Debug, Clone, Encode, Decode, MatchEachVariantMacro)]
enum ResamplerImpl {
    LowPassNearestNeighbor(NesFirResampler),
    WindowedSinc(PerformanceSincResampler<1>),
}

impl ResamplerImpl {
    fn collect(&mut self, sample: f64) {
        match_each_variant!(self, resampler => resampler.collect([sample]));
    }

    fn output_buffer_pop_front(&mut self) -> Option<[f64; 1]> {
        match_each_variant!(self, resampler => resampler.output_buffer_pop_front())
    }

    fn update_source_frequency(&mut self, source_frequency: f64) {
        match_each_variant!(self, resampler => resampler.update_source_frequency(source_frequency));
    }

    fn update_output_frequency(&mut self, output_frequency: u64) {
        match_each_variant!(self, resampler => resampler.update_output_frequency(output_frequency as f64));
    }

    fn resampler_type(&self) -> NesAudioResampler {
        match self {
            Self::LowPassNearestNeighbor { .. } => NesAudioResampler::LowPassNearestNeighbor,
            Self::WindowedSinc { .. } => NesAudioResampler::WindowedSinc,
        }
    }
}

#[derive(Debug, Clone, Encode, Decode)]
pub struct AudioResampler {
    timing_mode: TimingMode,
    dc_offset_filter: FirstOrderIirFilter,
    resampler: ResamplerImpl,
    output_frequency: u64,
}

impl AudioResampler {
    pub fn new(timing_mode: TimingMode, config: &NesEmulatorConfig) -> Self {
        let source_frequency =
            compute_source_frequency(timing_mode, config.audio_refresh_rate_adjustment);
        let output_frequency = 48000;
        let resampler =
            create_audio_resampler(config.audio_resampler, source_frequency, output_frequency);

        Self { timing_mode, dc_offset_filter: new_dc_offset_filter(), resampler, output_frequency }
    }

    pub fn collect_sample(&mut self, sample: f64) {
        self.resampler.collect(self.dc_offset_filter.filter(sample));
    }

    pub fn output_samples<A: AudioOutput>(&mut self, audio_output: &mut A) -> Result<(), A::Err> {
        while let Some([sample]) = self.resampler.output_buffer_pop_front() {
            audio_output.push_sample(sample, sample)?;
        }

        Ok(())
    }

    pub fn reload_config(&mut self, config: &NesEmulatorConfig) {
        let source_frequency =
            compute_source_frequency(self.timing_mode, config.audio_refresh_rate_adjustment);
        if self.resampler.resampler_type() != config.audio_resampler {
            log::info!("Changing resampler type to {:?}", config.audio_resampler);
            self.resampler = create_audio_resampler(
                config.audio_resampler,
                source_frequency,
                self.output_frequency,
            );
        } else {
            self.resampler.update_source_frequency(source_frequency);
        }
    }

    pub fn update_output_frequency(&mut self, output_frequency: u64) {
        self.resampler.update_output_frequency(output_frequency);
        self.output_frequency = output_frequency;
    }
}

fn create_audio_resampler(
    resampler_type: NesAudioResampler,
    source_frequency: f64,
    output_frequency: u64,
) -> ResamplerImpl {
    match resampler_type {
        NesAudioResampler::LowPassNearestNeighbor => ResamplerImpl::LowPassNearestNeighbor(
            NesFirResampler::new(source_frequency, output_frequency),
        ),
        NesAudioResampler::WindowedSinc => ResamplerImpl::WindowedSinc(
            PerformanceSincResampler::new(source_frequency, output_frequency as f64),
        ),
    }
}<|MERGE_RESOLUTION|>--- conflicted
+++ resolved
@@ -49,21 +49,6 @@
     }
 }
 
-<<<<<<< HEAD
-type NesResampler = FirResampler<{ constants::LPF_TAPS }>;
-
-fn new_nes_resampler(timing_mode: TimingMode, apply_refresh_rate_adjustment: bool) -> NesResampler {
-    let source_frequency = compute_source_frequency(timing_mode, apply_refresh_rate_adjustment);
-    NesResampler::new(
-        source_frequency,
-        constants::LPF_COEFFICIENTS,
-        constants::HPF_CHARGE_FACTOR,
-        0,
-    )
-}
-
-=======
->>>>>>> 485cfba6
 fn compute_source_frequency(timing_mode: TimingMode, apply_refresh_rate_adjustment: bool) -> f64 {
     let refresh_rate_multiplier = if apply_refresh_rate_adjustment {
         timing_mode.refresh_rate_multiplier() * 60.0 / timing_mode.nes_native_display_rate()
