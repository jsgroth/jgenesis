--- conflicted
+++ resolved
@@ -197,14 +197,12 @@
         Self { phase: 0, counter: 2048, period: 2048, frequency: 0 }
     }
 
-<<<<<<< HEAD
-    #[must_use]
-=======
+    #[must_use]
     pub fn just_reloaded(self) -> bool {
         self.counter == self.period
     }
 
->>>>>>> 485cfba6
+    #[must_use]
     pub fn frequency(self) -> u16 {
         self.frequency
     }
