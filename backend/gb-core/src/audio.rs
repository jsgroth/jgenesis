--- conflicted
+++ resolved
@@ -6,20 +6,6 @@
 use jgenesis_common::audio::iir::FirstOrderIirFilter;
 use jgenesis_common::audio::sinc::PerformanceSincResampler;
 use jgenesis_common::frontend::AudioOutput;
-<<<<<<< HEAD
-
-type GbApuResampler = FirResampler<{ constants::LPF_TAPS }>;
-
-pub const GB_APU_FREQUENCY: f64 = 1_048_576.0;
-
-fn new_gb_apu_resampler(source_frequency: f64) -> GbApuResampler {
-    FirResampler::new(
-        source_frequency,
-        constants::LPF_COEFFICIENTS,
-        constants::HPF_CHARGE_FACTOR,
-        0,
-    )
-=======
 use jgenesis_proc_macros::MatchEachVariantMacro;
 
 pub const GB_APU_FREQUENCY: f64 = 1_048_576.0;
@@ -73,7 +59,6 @@
             Self::WindowedSinc { .. } => GbAudioResampler::WindowedSinc,
         }
     }
->>>>>>> 485cfba6
 }
 
 #[derive(Debug, Clone, Encode, Decode)]
