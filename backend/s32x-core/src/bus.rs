--- conflicted
+++ resolved
@@ -511,12 +511,8 @@
             SH2_SDRAM_START..=SH2_SDRAM_END => {
                 self.cycle_counter += SH2_SDRAM_READ_CYCLES;
 
-<<<<<<< HEAD
-                self.sdram[(address & SDRAM_MASK) as usize]
-=======
                 let word = self.s32x_bus.sdram[((address & SDRAM_MASK) >> 1) as usize];
                 if !address.bit(0) { word.msb() } else { word.lsb() }
->>>>>>> 485cfba6
             }
             SH2_CARTRIDGE_START..=SH2_CARTRIDGE_END => {
                 self.cycle_counter += SH2_CARTRIDGE_CYCLES;
@@ -584,13 +580,7 @@
         match address {
             SH2_SDRAM_START..=SH2_SDRAM_END => {
                 self.cycle_counter += SH2_SDRAM_READ_CYCLES;
-<<<<<<< HEAD
-
-                let sdram_addr = (address & SDRAM_MASK & !1) as usize;
-                u16::from_be_bytes([self.sdram[sdram_addr], self.sdram[sdram_addr + 1]])
-=======
                 self.s32x_bus.sdram[((address & SDRAM_MASK) >> 1) as usize]
->>>>>>> 485cfba6
             }
             SH2_CARTRIDGE_START..=SH2_CARTRIDGE_END => {
                 self.cycle_counter += SH2_CARTRIDGE_CYCLES;
@@ -663,15 +653,10 @@
                 // Subtract one because SDRAM access times are not doubled for longword reads
                 self.cycle_counter += SH2_SDRAM_READ_CYCLES - 1;
 
-<<<<<<< HEAD
-                let sdram_addr = (address & SDRAM_MASK & !3) as usize;
-                u32::from_be_bytes(array::from_fn(|i| self.sdram[sdram_addr + i]))
-=======
                 let word_addr = (((address & SDRAM_MASK) >> 1) & !1) as usize;
                 let high_word = self.s32x_bus.sdram[word_addr];
                 let low_word = self.s32x_bus.sdram[word_addr | 1];
                 (u32::from(high_word) << 16) | u32::from(low_word)
->>>>>>> 485cfba6
             }
             SH2_CARTRIDGE_START..=SH2_CARTRIDGE_END => {
                 self.cycle_counter += 2 * SH2_CARTRIDGE_CYCLES;
@@ -743,16 +728,11 @@
             // The SH-2s can read a full 16-byte cache line in 12 cycles
             self.cycle_counter += SH2_SDRAM_READ_CYCLES + 1;
 
-            let base_addr = (address & SDRAM_MASK & !0xF) as usize;
+            let base_addr = ((address & SDRAM_MASK) >> 1) as usize;
             return array::from_fn(|i| {
-<<<<<<< HEAD
-                let longword_addr = base_addr + 4 * i;
-                u32::from_be_bytes(array::from_fn(|j| self.sdram[longword_addr + j]))
-=======
                 let high_word = self.s32x_bus.sdram[base_addr | (i << 1)];
                 let low_word = self.s32x_bus.sdram[(base_addr | (i << 1)) + 1];
                 (u32::from(high_word) << 16) | u32::from(low_word)
->>>>>>> 485cfba6
             });
         }
 
@@ -767,16 +747,12 @@
             SH2_SDRAM_START..=SH2_SDRAM_END => {
                 self.cycle_counter += SH2_SDRAM_WRITE_CYCLES;
 
-<<<<<<< HEAD
-                self.sdram[(address & SDRAM_MASK) as usize] = value;
-=======
                 let word_addr = ((address & SDRAM_MASK) >> 1) as usize;
                 if !address.bit(0) {
                     self.s32x_bus.sdram[word_addr].set_msb(value);
                 } else {
                     self.s32x_bus.sdram[word_addr].set_lsb(value);
                 }
->>>>>>> 485cfba6
             }
             SH2_SYSTEM_REGISTERS_START..=SH2_SYSTEM_REGISTERS_END => {
                 log::trace!("SH-2 {:?} byte write {address:08X} {value:02X}", self.which);
@@ -853,13 +829,7 @@
         match address {
             SH2_SDRAM_START..=SH2_SDRAM_END => {
                 self.cycle_counter += SH2_SDRAM_WRITE_CYCLES;
-<<<<<<< HEAD
-
-                let sdram_addr = (address & SDRAM_MASK & !1) as usize;
-                self.sdram[sdram_addr..sdram_addr + 2].copy_from_slice(&value.to_be_bytes());
-=======
                 self.s32x_bus.sdram[((address & SDRAM_MASK) >> 1) as usize] = value;
->>>>>>> 485cfba6
             }
             SH2_SYSTEM_REGISTERS_START..=SH2_SYSTEM_REGISTERS_END => {
                 log::trace!("SH-2 {:?} word write {address:08X} {value:04X}", self.which);
@@ -938,14 +908,9 @@
             SH2_SDRAM_START..=SH2_SDRAM_END => {
                 self.cycle_counter += 2 * SH2_SDRAM_WRITE_CYCLES;
 
-<<<<<<< HEAD
-                let sdram_addr = (address & SDRAM_MASK & !3) as usize;
-                self.sdram[sdram_addr..sdram_addr + 4].copy_from_slice(&value.to_be_bytes());
-=======
                 let sdram_addr = (((address & SDRAM_MASK) >> 1) & !1) as usize;
                 self.s32x_bus.sdram[sdram_addr] = (value >> 16) as u16;
                 self.s32x_bus.sdram[sdram_addr | 1] = value as u16;
->>>>>>> 485cfba6
             }
             SH2_SYSTEM_REGISTERS_START..=SH2_SYSTEM_REGISTERS_END => {
                 log::trace!("SH-2 {:?} longword write {address:08X} {value:08X}", self.which);
