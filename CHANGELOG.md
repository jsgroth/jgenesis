<<<<<<< HEAD
# v0.9.0
=======
# 0.10.0
>>>>>>> a8031dd2

## New Features
* (**Genesis**) CRAM dots are now emulated
  * These are normally not visible within active display because it's uncommon to modify CRAM while the VDP is actively rendering, but they're visible in many games if vertical border rendering is enabled
* (**Genesis**) Direct color DMA demos now work (though alignment might still be slightly off compared to actual hardware)
* (**Genesis**) Added an aspect ratio "Auto" option (now default) that will function as either NTSC (8:7 / 32:35 PAR) or PAL (11:8 / 11:10 PAR) based on the current timing mode
* (**Genesis**) Added an option to emulate the YM2612's busy flag behavior, as opposed to always using the YM3438 behavior
  * YM2612 behavior fixes _Hellfire_'s music being way too slow, but also causes audio stuttering in _Earthworm Jim_
* (**SMS** / **Game Gear**) Added a hardware region "Auto" setting that attempts to auto-detect region from the cartridge header (#214)
* (**NES**) Added an option to disable vertical overscan cropping in NTSC mode (i.e. display in 256x240 instead of 256x224)
* Added an audio option to mute all emulator audio output (#248)
* GUI: Added a new File menu button and hotkey to quickly open the most recently opened ROM file (#248)

## Multi-System Fixes
* Fixed the emulator not reading gamepad inputs while the window does not have focus (#248)
* Fixed the GUI sometimes segfaulting when you close the main GUI window while an emulator is running

## Genesis / Mega Drive Fixes
* Improved both behavioral accuracy and timing accuracy of VDP ports, VDP DMA, and the VDP FIFO; this fixes a number of bugs
  * Fixes _Clue_ sometimes having corrupted main menu graphics (#159)
  * Fixes _Gaiares_ having flickering text on the title screen
  * The emulator now fully passes the VDPFIFOTesting test ROM (#103)
  * Fixes incorrect color palettes in some demos (#183)
  * Fixes a glitch on the title screen of the homebrew _Rick Dangerous 2_ port (#102)
* Lots of mostly minor fixes to YM2612 sound chip emulation
  * Fixed multiple timing precision bugs with the LFO and hardware timers
  * Fixed vibrato / LFO FM calculations incorrectly using 11-bit precision instead of 12-bit
  * Fixed vibrato incorrectly affecting how detune computes key code
  * Fixed the accurate quantization option incorrectly quantizing channel outputs instead of carrier outputs
  * More accurate emulation of DAC crossover distortion (ladder effect)
  * Added emulation for operator evaluation pipelining in channel output calculations
  * Fixed the DAC channel not respecting the Channel 6 panning bits
* Significantly improved performance due primarily to optimizations related to the YM2612 code
* Fixed a Z80 timing bug caused by a VDP DMA "optimization" introduced in v0.8.2; this fixes video/audio desync in Overdrive 2
* Fixed behavior when the controller port TH pin is set to input; this fixes controls not working properly in _Micro Machines_ (#226)
* Improved display behavior when games switch between H32 and H40 modes shortly after the start of VBlank; this fixes glitchy frames in _Bugs Bunny in Double Trouble_ (#252)
* Fixed the window nametable address not being masked correctly in H40 mode; this fixes glitchy graphics on some screens in _Cheese Cat-Astrophe Starring Speedy Gonzales_ (#253)
* Added a 1-instruction delay to handling HINT if a game enables HINTs while an HINT is pending; this fixes _Fatal Rewind_ / _The Killing Game Show_ failing to boot (#254)
* Added a 1 CPU cycle delay on every 68000 access to the Z80 side of the bus; this fixes broken audio in _Pac-Man 2: The New Adventures_ (#255)
* Fixed several major bugs in how the V counter and the VBlank status flag are emulated in interlaced modes; this fixes _Combat Cars_ freezing in 2P mode as well as occasional sprite glitches in _Sonic the Hedgehog 2_'s Vs. mode (#258)
* Fixed the Z80 RESET line not resetting the YM2612 in addition to the Z80; this fixes audio glitches in _Fantastic Dizzy_ (#397)
* Fixed the emulator not correctly initializing cartridge SRAM when the cartridge header specifies less common RAM types; this fixes the Mega Drive Mode 7 demo not working (#250)
* Fixed the interlaced ODD flag in the VDP status register not toggling correctly in single-screen interlaced mode if deinterlacing is enabled (#354)
* Fixed a number of European games with bad region headers defaulting to NTSC mode instead of PAL (#176 / #394)
* When horizontal border rendering is enabled, fixed the right border rendering as the wrong color if the backdrop color is changed between lines (Overdrive 1 does this on some screens)
* The non-linear VDP color scale option is now enabled by default because it is more accurate to actual hardware's video output (#249)

## Sega CD Fixes
* Fixed the CDD reset register (\$FF8001) not correctly resetting CDD state; this fixes the _Pier Solar_ enhanced audio disc failing to boot in SCD Mode 2 (#215)

## 32X Fixes
* Fixed the Genesis VDP and 32X VDP frames incorrectly lining up exactly when the Genesis VDP is in H32 mode; this fixes some minor graphical issues in _NFL Quarterback Club_ (#230)
* Files with .bin extensions are now auto-detected as 32X instead of Genesis if they contain the 32X security program at the expected location in ROM (#259)
* Horizontal blur shaders now scale the effect properly when the Genesis VDP is in H32 mode

## Master System / Game Gear Fixes
* Somewhat improved VDP-related timings; this fixes glitchy cutscene graphics in _Madou Monogatari I_ (#213) and fixes most tests in the SMSVDPTest test ROM (#190)
* (**SMS**) Fixed sprites never displaying on the topmost line of active display
* (**SMS**) Fixed the "crop vertical borders" setting incorrectly cropping the top 16 lines and bottom 16 lines in 224-line mode
* (**Game Gear**) The region bit in I/O port \$00 now properly reflects the hardware region instead of being hardcoded to 1; this fixes the Start button not working on the title screen of _Pop Breaker_ (#214)
* (**Game Gear**) Fixed the viewport Y offset being 16 lines off in 224-line mode; this fixes glitchy graphics in _Micro Machines_ (#221)
* (**Game Gear**) I/O port \$01 is now read/write; this fixes _Primal Rage_ freezing at the title screen (#220)

## NES Fixes
* Improved accuracy of Namco 163 expansion audio emulation (used by _Megami Tensei II_ among other games)
* Cartridge PRG RAM is now initialized to all 1s instead of all 0s; this fixes _Famicom Jump II_ crashing on first boot (#280)
* CNROM cartridges (iNES mapper 3) are now allowed to have PRG RAM; this fixes _Hayauchi Super Igo_ effectively freezing upon starting a game (#273)
* Fixed MMC5 PRG RAM bank mapping in MMC5 cartridges that have two 8KB RAM chips; this fixes _Uncharted Waters_ being completely broken upon starting a game (#275)
* Added support for NROM cartridges (iNES mapper 0) with only 8KB of PRG ROM; this fixes _Galaxian_ failing to boot (#261)
* Fixed a VRC4 mapper bug where the highest bit of the 9-bit CHR ROM bank number was not working correctly; this fixes corrupted graphics in _World Hero_ (#283)
* Fixed the DMC sample address incorrectly defaulting to \$8000 at power-on instead of \$C000 (#292)
* PPU palette RAM is now initialized to the palette in the power\_up\_palette test ROM instead of all 0s
* Fixed iNES header parsing reading the wrong byte when checking for the PAL bit; this fixes the _Populous_ prototype incorrectly defaulting to NTSC instead of PAL (#391)

## SNES Fixes
* Fixed incorrect cartridge SRAM mapping for LoROM cartridges with more than 32 KB of SRAM; this fixes _Kaite Tsukutte Asoberu Dezaemon_ failing to boot (#234)
* Fixed Mode 7 incorrectly clipping the scrolled center point to signed 11-bit rather than signed 10-bit; this fixes glitched Mode 7 graphics in _Kaite Tsukutte Asoberu Dezaemon_
* Fixed incorrect emulation of interactions between offset-per-tile modes and BG1/BG2 horizontal scrolling; this fixes glitchy graphics in some stages in _The Adventures of Batman & Robin_ (#246)
* WRAM contents are now randomized at power-on; this fixes major bugs in _Power Drive_ and the European version of _PGA Tour Golf_ (#188 / #235)
* Cartridge SRAM is now initialized to all 1s instead of all 0s; this fixes _Ken Griffey Jr. Presents Major League Baseball_ crashing when you select Season mode (#231)
* Fixed incorrect mapping of the DSP-1 port mirrors in LoROM cartridges; this fixes the DSP-1 tech demo prototype not working properly (#233)
* Fixed some revisions of _Dungeon Master_ being incorrectly detected as DSP-1 instead of DSP-2

## Game Boy [Color] Fixes
* Cartridge SRAM is now initialized to all 1s instead of all 0s

# v0.9.0

## New Features
* (**Genesis** / **Sega CD** / **32X**) Replaced the low-pass filtering settings added in v0.8.3 with a new set of options that should be more accurate to actual hardware
  * New option to apply a first-order 3.39 KHz low-pass filter to Genesis audio output; this is **ON** by default (biggest change from previous default settings)
  * New option to apply a second-order 7.97 KHz low-pass filter to Sega CD PCM audio output; this is **ON** by default
  * New options to individually configure whether the Genesis low-pass filter is applied to Sega CD and 32X audio output; these are all **OFF** by default
* (**Genesis** / **SNES**) Added a new video setting to disable deinterlacing in the handful of games that use interlaced display modes (e.g. _Sonic the Hedgehog 2_ in 2P Vs. mode, _Ys III_ (Genesis) with the in-game "Int Mode" option enabled,  _Air Strike Patrol_ in mission briefing screens)
  * Deinterlacing enabled matches the behavior in previous versions: normal-resolution interlaced modes display the same as progressive mode, and high-res interlaced modes make the graphics processor render all 448/480 lines every frame
* (**Sega CD**) Added an option to overclock the sub CPU by decreasing the master clock divider (#138)
* (**Sega CD**) Added an option to increase the disc drive speed when reading data tracks (#138)
  * This has low compatibility but can shorten loading times in some games. Compatibility is _slightly_ higher when the sub CPU is overclocked
* (**Sega CD**) Added an additional PCM chip interpolation option for 6-point cubic Hermite interpolation, which in some cases produces a slightly cleaner sound than 4-point cubic Hermite (the existing setting)
* Added a new hotkey to quickly toggle whether overclocking settings are enabled, for the systems that support overclocking (this includes Sega CD's new drive speed setting)
  * This is mainly useful for Sega CD, where increasing the drive speed can shorten loading times during gameplay but almost always breaks FMVs and animated cutscenes

## Improvements
* Audio resampling code has been rewritten to use the windowed sinc interpolation algorithm, which is much higher quality than the previous resampling implementation at a relatively low performance cost (for most emulated systems)
  * Windowed sinc interpolation can be very performance-intensive for NES and GB/GBC audio resampling, so these two systems have a new audio setting to choose between windowed sinc interpolation and the old resampling algorithm (low-pass filter followed by nearest neighbor interpolation)
* (**Genesis**) Slightly improved performance by optimizing VDP rendering and tile fetching code
* (**Genesis**) Frontends now recognize .gen and .smd as file extensions for Genesis / Mega Drive ROM images (#149)
  * This includes attempting to auto-detect when a ROM image is interleaved (common for .smd files), and deinterleaving it during load
* (**SMS**) The "crop vertical borders" video setting now defaults to enabled instead of disabled; unlike the left border, the vertical borders will only ever show the current backdrop color
* (**SMS**) The SMS model setting now defaults to SMS1, which emulates a VDP hardware quirk that is required for the Japanese version of _Ys_ to render correctly (#182)
* (**SMS** / **Game Gear**) Reduced log level of a warning message that caused excessively verbose log output in _Virtua Fighter Mini_ (#199)
* (**SNES**) In games that use the SA-1 coprocessor, the SA-1 CPU now gets a wait cycle every time it accesses SA-1 BW-RAM, similar to actual hardware
  * The SA-1 CPU still runs faster than actual hardware in some cases because bus conflict wait cycles are not emulated
* GUI: When opening a game that requires a BIOS ROM or firmware ROM (e.g. any Sega CD game), if the BIOS/firmware ROM path is not configured, the error window now contains a button to configure the appropriate ROM path and immediately launch the game
* CLI: If no config file exists, the CLI will now attempt to write out the default config to the config path so that it can be edited manually if desired
* Save state files are now internally compressed using zstd which should reduce save state file size by at least 50%, often by 70-80%
* Frontends should now correctly handle files with uppercase file extensions

## Multi-System Fixes
* Fixed a performance bug in the audio resampling code that could have caused intermittent extremely poor performance due to performing arithmetic on subnormal floating-point numbers, which can be up to 100 times slower than normal floating-point arithmetic on some CPUs (#135)
* Linux: AppImage builds now exclude all Wayland-related system libraries during packaging; this fixes the emulator failing to launch in some distros, e.g. Solus Plasma (#143)
* Linux: AppImage builds now interpret relative paths in command-line arguments as being relative to the original working directory where the AppImage was launched from, not the AppImage internal runner directory (#147)
* Linux/BSD CLI: For these platforms only and for the CLI only, reverted the change to estimate window scale factor because `SDL_GetDisplayDPI` does not return reliable values on Linux/BSD
* Adjusted frame time sync's sleep implementation to fix frame time sync potentially causing slowdown on some platforms
* Save state files are now explicitly versioned, which fixes potential crashing when attempting to load an incompatible save state file from a different version

## Genesis / Mega Drive Fixes
* Fixed the 68000 incorrectly being allowed to access audio RAM while the Z80 is on the bus; this fixes freezing in _Joe & Mac_ (#144)
* Fixed Z80 RESET not clearing the Z80's HALT status
* Fixed writes to YM2612 F-num high / block registers (\$A4-\$A6 and \$AC-\$AE) taking effect immediately instead of after the next F-num low register write; this fixes some music glitches in _Valis_
* Implemented more accurate emulation of how the YM2612 computes operator amplitude from phase and envelope attenuation
* Fixed in-game saves not working correctly when _Sonic & Knuckles_ is locked on to a cartridge with SRAM (e.g. Sonic 3)
* Fixed certain revisions of _QuackShot_ not loading correctly due to having non-standard cartridge ROM address mappings (#174)
* Fixed some illegal 68000 opcodes incorrectly decoding to "valid" instructions (#184 / #185)
* Fixed an edge case related to how sprite tile/pixel overflow interacts with H=0 sprite masking (#186)

## Sega CD Fixes
* Implemented a higher minimum seek time for small seek distances; this fixes _Thunder Storm FX_ (JP) failing to boot (#178)
* Fixed a regression introduced in v0.8.3 that caused PCM chip channels to skip the first sample after being enabled (this made little-to-no audible difference in practice because the first sample is usually 0)
* Fixed slightly inaccurate emulation of PCM chip looping behavior at sample rates higher than 0x0800 / 32552 Hz
* Fixed inaccurate emulation of CD-DA fader volumes 1-3 out of 1024 (should be 50-60 dB of attenuation instead of complete silence)
* Unmapped/unknown address accesses will now log an error instead of crashing the emulator

## 32X Fixes
* Fixed a major bug in the PWM resampling code that caused PWM audio output to sound significantly more poppy and crackly than it's supposed to
* Fixed a bug around synchronizing SH-2 accesses to 32X communication ports that could have caused writes to be skipped in some cases; this fixes freezing in the _Sonic Robo Blast 32X_ demo (#160)
* Significantly improved timing of 32X VDP interrupts for the SH-2s (#166)
* Significantly improved synchronization between the SH-2s and the 68000
* Fixed PWM DMA transfer rate via DREQ1 not taking the PWM timer interval into account; this fixes broken sound effects in _BC Racers_ (#179)

## Master System / Game Gear Fixes
* Fixed the Z80's RETI instruction not correctly copying IFF2 to IFF1 like RETN does; this fixes _Desert Strike_ from freezing when you press Start/Pause (#181)
* Fixed incorrect handling of non-power-of-two ROM sizes, which fixes several homebrew games and demos (#201 / #203 / #204)
* (**Game Gear**) Fixed the emulator crashing if a game enables the VDP's 224-line mode, as the homebrew _GG Turrican_ does (#202)

## SNES Fixes
* Implemented more accurate clipping and truncation in Mode 7 intermediate calculations; this fixes glitched Mode 7 graphics in _Tiny Toon Adventures: Wacky Sports Challenge_ (#161)
* Mode 7 registers are now latched about 12 pixels before line rendering begins; this fixes a glitchy line near the bottom of the play area in _Battle Clash_, where the screen transitions from Mode 1 to Mode 7
* Implemented an obscure behavior regarding the effects of writing to OAM during active display; this fixes incorrect sprite display in _Uniracers_' Vs. mode (#164)
* Made a best effort at implementing the effects on sprites of toggling forced blanking during active display; this mostly fixes some test ROMs that exercise this (#162)
* Adjusted behavior of APU communication ports when the 65816 writes to a port on the same cycle that the SPC700 clears the port; this fixes _Kishin Douji Zenki: Tenchi Meidou_ failing to boot (#187)

## Game Boy [Color] Fixes
* Implemented an obscure behavior where pulse channels should output a constant 0 after power-on until after the first phase increment; this fixes missing voice samples in _Daiku no Gen-san - Robot Teikoku no Yabou_ (#151)
* Fixed a bug related to the pulse channel phase counter reloading on the same cycle as a frequency change via NR13/NR14/NR23/NR24; this combined with the above change fixes missing voice samples in _Keitai Denjuu Telefang_ (#47)
* Added emulation for a hardware quirk where the Mode 2 STAT interrupt appears to trigger 145 times per frame, not 144; this fixes [GBVideoPlayer](https://github.com/LIJI32/GBVideoPlayer) (#155)
* CGB palette RAM auto-increment flags now default to 1 (#156)
* Slightly adjusted timings related to powering on the PPU; this combined with the above change fixes [GBVideoPlayer2](https://github.com/LIJI32/GBVideoPlayer2) (#156)
* Fixed an edge case where LYC writes at the beginning of a line were not triggering the LY=LYC STAT interrupt under certain conditions; this fixes glitchy graphics on the title screen of the _SQRKZ_ homebrew (#154)
* The contents of OBJ palette RAM are now randomized at power-on (#152)

# v0.8.3

## New Features
* (**Genesis / Sega CD / 32X**) Added an audio setting to select 1 of 4 different audio low-pass filters, with cutoff frequencies ranging from about 15000 Hz (comparable to the existing filter) to about 5000 Hz (produces a very soft sound)
* (**Genesis / Sega CD / 32X**) Added a video setting to enable/disable individual graphics layers
* (**Sega CD**) Added an audio enhancement setting to apply linear interpolation or cubic Hermite interpolation to PCM sound chip channels; this _significantly_ reduces audio noise and audio aliasing in games that play music or voice acting through the PCM chip (e.g. _Lunar: Eternal Blue_ all the time, _Sonic CD_ in past stages, basically every FMV game for cutscene audio)
* (**GB**) Added an option to use a custom 4-color palette, with a color picker UI for configuring the custom palette colors
* Added a new hotkey that completely exits the application (#140)
  * The previous "quit" hotkey (which only closed the currently running game) has been renamed to "power off"

## Improvements
* (**32X**) PWM chip audio output resampling now uses cubic interpolation rather than a filter that assumed a source frequency of 22 KHz; this should improve audio quality in games that use PWM sample rates other than 22 KHz (e.g. _After Burner Complete_ and _Space Harrier_)
* Input mappings that use modifier keys (Shift / Ctrl / Alt) no longer distinguish between Left and Right versions of the modifier, e.g. Left Shift and Right Shift are now both treated as simply "Shift" for input mapping purposes (#139)
* Redesigned most of the audio low-pass filters to explicitly target a cutoff frequency of about 15000 Hz with a stopband edge frequency of about 20000 Hz, which should further reduce resampling-related audio aliasing
  * For performance reasons, NES and GB/GBC instead target a cutoff frequency of roughly 10000 Hz with a less steep attenuation slope past the cutoff frequency
* Implemented a performance optimization in how audio low-pass filters are applied when running on CPUs that support x86_64 AVX and FMA instructions (which is almost every x86_64 CPU made in the last 10 years; AVX2 is not needed)
* (**SMS / Game Gear / Genesis**) Improved video memory viewer UI so that it's now possible to view CRAM and VRAM simultaneously, as well as current VDP settings (captured once per frame at the beginning of VBlank)
* Display scale factor / DPI is now taken into account when determining initial emulator window size in windowed mode
* GUI: The GUI window is now repainted immediately when a directory scan finishes, rather than requiring mouse movement or a keyboard input to trigger the repaint

## Fixes
* (**32X**) Fixed the 68000 incorrectly being allowed to change the PWM timer interrupt interval via \$A15130 writes; this fixes _Primal Rage_ having horribly broken sound effects
* Fixed an input configuration bug that made it effectively impossible to correctly configure any gamepad where SDL reads digital buttons as analog axes, such as the 8BitDo M30 with its C and R buttons (#135)
* Fixed some minor bugs in the common audio resampling code related to how low-pass filters are applied
* CLI: For options that only accept a fixed set of possible values, the list of possible values in the help text is now auto-generated at compile time; this fixes at least one case where an option's help text listed a possible value that does not exist, and another case where an option's help text omitted a valid possible value

# v0.8.2

## New Features
* Video/audio sync improvements which should enable significantly improved frame pacing without needing to rely on 60Hz VSync (which can cause very noticeable input latency on some platforms)
  * Added a new "frame time sync" option that uses the host system clock to match the emulated system's framerate and frame timing as closely as possible without relying on host GPU synchronization (i.e. VSync)
  * Added a new option for dynamic audio resampling ratio, which periodically adjusts the audio resampling ratio to try and avoid audio buffer underflows and overflows (which both cause audio popping)
  * Audio sync now checks the audio buffer size every 16 samples enqueued rather than only checking once per frame, which should significantly reduce stuttering when audio sync is enabled without VSync or frame time sync
  * Adjusted default sync/audio settings values to hopefully make stuttering and audio popping less likely when running with default settings
  * In the GUI, video/audio sync settings have been moved to a new window under Settings > Synchronization
* Input mapping overhaul to make input mapping/configuration more flexible (#134 / #137)
  * Keyboard and gamepad settings are no longer separate configurations; each system now supports up to 2 mappings for each emulated button where each mapping can be a keyboard key, a gamepad input, or a mouse button
  * Key/input/button combinations (2 or 3 simultaneous inputs) are now supported for mappings in addition to individual keys/inputs
  * Hotkeys can now be mapped to gamepad inputs, mouse buttons, and combinations in addition to individual keyboard keys
  * Each input settings window now has a button to apply one of two keyboard presets for P1 inputs, one with arrow keys mapped to the d-pad and one with WASD mapped to the d-pad
  * Added a new set of hotkeys for saving/loading specific save state slots (#134)
* (**Genesis / Sega CD / 32X**) Added an option to overclock the main Genesis CPU (the 68000) by decreasing the master clock divider, which can reduce or eliminate slowdown in games (#133)
* (**SMS / Game Gear**) Replaced the "double Z80 CPU speed" setting with an option to overclock at finer granularity by decreasing the Z80 master clock divider
* Added an option to only hide the mouse cursor when in fullscreen, in addition to the previous settings of "always hide" and "never hide"
* Added an option to change the fullscreen mode from borderless to exclusive
* Added an option to change the audio output frequency from 48000 Hz to 44100 Hz

## Improvements
* (**Genesis / Sega CD**) Slightly improved performance by advancing the emulated clock in larger intervals while a long VDP DMA is in progress
* (**32X**) Slightly improved performance by optimizing SH-2 instruction decoding
* (**GB**) Improved video frame delivery behavior when the PPU is powered off to make it play a little nicer with VSync and frame time sync
* The emulator window is now explicitly focused/raised when a game is loaded; previously this wouldn't always happen automatically, particularly on Windows

## Fixes
* (**Sega CD**) Slightly extended the delay between a game sending a CDD Play/Read command and the CD drive reading the first sector; this fixes Time Gal having excruciatingly long "load times"
* (**Sega CD**) Fixed a bug where some backend settings would not correctly persist after loading a save state (they would temporarily revert to what they were when the save state was created)

# v0.8.1

## New Features
* Made the game save file and save state locations configurable (#132)
* Added a new --load-save-state <SLOT> command-line arg to load a specific save state slot at game launch (#132)
* Added an option to attempt to load the most recently saved state when launching a game
* (**Game Gear**) Added an option to render at SMS resolution (256x192) instead of native resolution (160x144)

## Fixes
* (**Sega CD**) Fixed a bug where loading a save state could possibly crash the emulator due to a stack overflow; this was particularly likely to happen on Windows due to the small default stack size
* (**SMS/Game Gear**) Fixed the VDP display disabled implementation so that it properly blanks the display rather than leaving the previous frame onscreen
* (**SMS**) Fixed the NTSC/PAL and SMS Model settings not having any effect when loading a game from a .zip/.7z file rather than a .sms file
* (**NES**) Fixed multiple bugs related to how the PPU determines what color to display when rendering is disabled while PPUADDR points to palette RAM; this fixes Micro Machines having a solid gray bar in the middle of the title screen, as well as several test ROMs that rely on this hardware quirk for high-color display (#53 / #55 / #56)
* GUI: Saving or loading a save state slot from the GUI window now also changes the selected save state slot
* CLI: Fixed the 32X option missing from the help text for the --hardware arg (#131)
* The video memory viewer window now renders without VSync; this fixes likely stuttering and audio popping while the memory viewer window is open

# v0.8.0

## 32X Support
* Added support for emulating the Sega 32X / Mega 32X
* All released 32X games plus Doom 32X Resurrection should be playable except for the 6 FMV games that require the Sega CD 32X combo
* SH-2 CPU cache and basic SH-2 memory access timings are emulated, so overall SH-2 speed should be moderately accurate (though still faster than actual hardware in some cases)
* SH-2 emulation is currently not optimized well - full-speed 32X emulation requires a CPU with decent single-core performance, and fast-forward speed will be very limited

## New Features
* Added support for loading directly from .zip and .7z compressed archives for every console except Sega CD (#91)
* (**SNES**) Added an audio enhancement option for cubic Hermite interpolation between decoded ADPCM samples, which usually makes the audio sound sharper and less muffled
* (**Genesis**) Added an option to have no controller plugged into one or both of the controller ports, for games that behave differently based on the presence or absence of a controller (#113)
* (**NES**) Added support for the UNROM 512 mapper (iNES mapper 30), a homebrew mapper used by a number of games including Black Box Challenge and Battle Kid 2 (#73 / #86)
* (**GB**) Added partial support for the Hudson HuC-3 mapper, used by Robopon and a few Japan-only games (#89)
* GUI: Added a new "Open Using" menu option to open a file using a specific emulator core, rather than always choosing the core based on file extension (#121)
* GUI: Added an option to explicitly set the UI theme to light or dark rather than always using the system default

## Improvements
* (**Genesis**) YM2612 DAC crossover distortion (aka the "ladder effect") is now emulated, which significantly improves music accuracy in a number of games; this is extremely noticeable in Streets of Rage, Streets of Rage 2, and After Burner II, among others 
  * There is also a new option to disable ladder effect emulation, since the effect was less pronounced on later console models (and also because I think it's neat to hear how it affects the sound by toggling a checkbox)
* (SMS/GG/Genesis) Replaced the PSG and YM2612 low-pass filters with much more aggressive ones; this should generally improve audio quality, and in some cases will remove erroneous buzzing/popping noises that were present before (e.g. in The Adventures of Batman & Robin) (#108)
* Improved audio output behavior for all emulator backends, which should significantly reduce the likelihood of audio pops caused by audio buffer underflow
* GUI: Added help text to most options menus
* GUI: Improved performance when the main list table is large

## Fixes (Genesis / Mega Drive)
* Fixed the PSG's noise channel not oscillating when the period is set to 0 (which should behave the same as period of 1); this fixes missing high-frequency noise in Knuckles' Chaotix among other games
* Fixed a degenerate case for performance when a game repeatedly writes the same value to specific VDP registers during active display, as After Burner Complete does
* Fixed some 68000 CPU bugs discovered while working on 32X support
  * Implemented line 1010/1111 exception handling for when the 68000 executes an illegal opcode where the highest 4 bits are 1010 or 1111; Zaxxon's Motherbase 2000 depends on this to boot
  * Fixed divide by zero exception handling pushing the wrong PC value onto the stack; After Burner Complete frequently divides by zero and depends on correctly handling the exception
  * Fixed the DIVS instruction finishing way too quickly in some cases where the division overflows a signed 16-bit result but the CPU doesn't detect the overflow early
* Fixed an off-by-one error in determining whether to set the sprite overflow flag in the VDP status register; this fixes flickering sprite graphics in Alex Kidd in the Enchanted Castle (#125)
  * This was a regression introduced in v0.6.1 as part of the changes to get Overdrive 2's textured cube effect working
* Adjusted how writes to the controller CTRL registers (\$A10009 / \$A1000B) affect the controller's TH line; this fixes controls not working properly in Trouble Shooter (#110)
* Made it possible for games to read the VINT flag in the VDP status register as 1 slightly before the 68000 INT6 interrupt is raised; this fixes Tyrants: Fight Through Time and Ex-Mutants failing to boot (#127)
* Implemented undocumented behavior regarding how the Z80 BIT instruction sets the S and P/V flags; this fixes missing audio in Ex-Mutants, which relies on this behavior in its audio driver code 
* Implemented approximate emulation of memory refresh delay
  * This is emulated by simply stalling the 68000 for 2 out of every 128 mclk cycles, unless it executes a very long instruction that doesn't access the bus mid-instruction (e.g. multiplication or division)
  * Memory refresh delay is not emulated in 32X mode because it seemed to break audio synchronization between the Genesis and 32X hardware in some games
* Added SRAM mappings for several games that have SRAM in the cartridge but don't declare it in the cartridge header: NHL 96, Might and Magic, and Might and Magic III (#107 / #116 / #117)
* Little-endian ROM images are now detected and byteswapped on load; this along with a custom ROM address mapping fixes Triple Play failing to boot (#112)
* The emulator will now recognize the unconventionial region string "EUROPE" as meaning that the game only supports PAL/EU; this fixes Another World incorrectly defaulting to NTSC/US mode instead of PAL/EU (#122)
* Unused bits in the Z80 BUSACK register (\$A11100) now read approximate open bus instead of 0; this fixes Danny Sullivan's Indy Heat failing to boot (#120)
* Improved VDP DMA timing; this fixes corrupted graphics in OutRunners (#118)
* The vertical interrupt is now delayed by one 68000 instruction if a game enables vertical interrupts while a vertical interrupt is pending; this fixes Sesame Street: Counting Cafe failing to boot (#119)
* The Z80 BUSACK line now changes immediately in response to bus arbiter register writes instead of waiting for the next Z80 instruction time slot; this fixes the Arkagis Revolution demo failing to boot (#123)
* The emulator will now enable the bank-switching Super Street Fighter 2 mapper if the cartridge header declares the system as "SEGA DOA" in addition to the standard value of "SEGA SSF"; this fixes the Demons of Asteborg demo not working properly (#115)

## Fixes (Other)
* Fixed save state slots not working properly if the ROM filename contains multiple dots; before this fix, only one slot would ever be used
* (**Sega CD**) When a game issues a CDD command while the drive is playing, the drive now continues to read one more sector before it changes behavior in response to the new command; this fixes Radical Rex crashing during the intro (#100)
* (**Sega CD**) Writes to PRG RAM by the main CPU and the Z80 are now blocked unless the sub CPU is removed from the bus; this fixes Dungeon Explorer from crashing after the title screen (#104)
* (**Sega CD**) The sub CPU is now halted if it accesses word RAM in 2M mode while word RAM is owned by the main CPU, and it remains halted until the main CPU transfers ownership back to the sub CPU. This fixes glitched graphics in Marko's Magic Football (#101)
* (**Sega CD**) Various fixes to CDC register and DMA behavior; with this plus all of the above fixes, the emulator now fully passes the mcd-verificator test suite (#105)
* (**NES**) The UxROM mapper code (iNES mapper 2) no longer assumes that the cartridge has no PRG RAM; this fixes Alwa's Awakening: The 8-Bit Edition failing to boot (#93)
* (**SNES**) Adjusted timing of PPU line rendering to occur 4 mclk cycles later; this fixes Lemmings having a flickering line at the top of the screen during gameplay
  * This worked correctly prior to v0.7.2 - it was broken by the CPU timing adjustment that fixed Rendering Ranger R2 from constantly freezing
* (**GB**) Fixed the window X condition incorrectly being able to trigger when WX=255 and fine X scrolling is used (SCX % 8 != 0); this fixes corrupted graphics in Pocket Family GB 2
* Fixed the emulator crashing if prescale factor is set so high that the upscaled frame size exceeds 8192x8192 in either dimension


# Older

See https://github.com/jsgroth/jgenesis/releases<|MERGE_RESOLUTION|>--- conflicted
+++ resolved
@@ -1,8 +1,4 @@
-<<<<<<< HEAD
-# v0.9.0
-=======
 # 0.10.0
->>>>>>> a8031dd2
 
 ## New Features
 * (**Genesis**) CRAM dots are now emulated
