--- conflicted
+++ resolved
@@ -66,31 +66,6 @@
 }
 
 #[derive(Debug, Clone, Encode, Decode)]
-<<<<<<< HEAD
-pub struct FirResampler<const LPF_TAPS: usize> {
-    samples_l: RingBuffer<LPF_TAPS>,
-    samples_r: RingBuffer<LPF_TAPS>,
-    output: VecDeque<(f64, f64)>,
-    sample_count_product: u64,
-    output_frequency: u64,
-    scaled_source_frequency: u64,
-    hpf_charge_factor: f64,
-    hpf_capacitor_l: f64,
-    hpf_capacitor_r: f64,
-    lpf_coefficients: [f64; LPF_TAPS],
-    zero_padding: u32,
-}
-
-impl<const LPF_TAPS: usize> FirResampler<LPF_TAPS> {
-    #[must_use]
-    pub fn new(
-        source_frequency: f64,
-        lpf_coefficients: [f64; LPF_TAPS],
-        hpf_charge_factor: f64,
-        zero_padding: u32,
-    ) -> Self {
-        let scaled_source_frequency = scale_frequency(source_frequency);
-=======
 pub struct FirResampler<const CHANNELS: usize, const LPF_TAPS: usize, Kernel: FirKernel<LPF_TAPS>> {
     input: [RingBuffer<LPF_TAPS>; CHANNELS],
     output: VecDeque<[f64; CHANNELS]>,
@@ -106,42 +81,10 @@
 {
     #[must_use]
     pub fn new(source_frequency: f64, output_frequency: u64) -> Self {
->>>>>>> 485cfba6
         Self {
             input: array::from_fn(|_| RingBuffer::new()),
             output: VecDeque::with_capacity((DEFAULT_OUTPUT_FREQUENCY / 30) as usize),
             sample_count_product: 0,
-<<<<<<< HEAD
-            output_frequency: DEFAULT_OUTPUT_FREQUENCY,
-            scaled_source_frequency,
-            hpf_charge_factor,
-            hpf_capacitor_l: 0.0,
-            hpf_capacitor_r: 0.0,
-            lpf_coefficients,
-            zero_padding,
-        }
-    }
-
-    fn buffer_sample(&mut self, sample_l: f64, sample_r: f64) {
-        self.samples_l.push(sample_l);
-        self.samples_r.push(sample_r);
-
-        self.sample_count_product += self.output_frequency * RESAMPLE_SCALING_FACTOR;
-        while self.sample_count_product >= self.scaled_source_frequency {
-            self.sample_count_product -= self.scaled_source_frequency;
-
-            let sample_l = output_sample::<LPF_TAPS>(
-                &self.samples_l,
-                &self.lpf_coefficients,
-                self.zero_padding,
-            );
-            let sample_r = output_sample::<LPF_TAPS>(
-                &self.samples_r,
-                &self.lpf_coefficients,
-                self.zero_padding,
-            );
-            self.output.push_back((sample_l, sample_r));
-=======
             scaled_output_frequency: output_frequency * RESAMPLE_SCALING_FACTOR,
             scaled_source_frequency: Self::scale_frequency(source_frequency),
             _marker: PhantomData,
@@ -156,21 +99,8 @@
     pub fn collect(&mut self, samples: [f64; CHANNELS]) {
         for (ch, sample) in samples.into_iter().enumerate() {
             self.input[ch].push(sample);
->>>>>>> 485cfba6
-        }
-
-<<<<<<< HEAD
-    #[inline]
-    pub fn collect_sample(&mut self, sample_l: f64, sample_r: f64) {
-        let sample_l =
-            high_pass_filter(sample_l, self.hpf_charge_factor, &mut self.hpf_capacitor_l);
-        let sample_r =
-            high_pass_filter(sample_r, self.hpf_charge_factor, &mut self.hpf_capacitor_r);
-
-        self.buffer_sample(sample_l, sample_r);
-        for _ in 0..self.zero_padding {
-            self.buffer_sample(0.0, 0.0);
-=======
+        }
+
         self.sample_count_product += self.scaled_output_frequency;
         while self.sample_count_product >= self.scaled_source_frequency {
             self.sample_count_product -= self.scaled_source_frequency;
@@ -178,7 +108,6 @@
             let output_samples =
                 array::from_fn(|ch| apply_fir_filter(&self.input[ch], Kernel::lpf_coefficients()));
             self.output.push_back(output_samples);
->>>>>>> 485cfba6
         }
     }
 
@@ -200,51 +129,6 @@
 
     #[inline]
     pub fn update_source_frequency(&mut self, source_frequency: f64) {
-<<<<<<< HEAD
-        self.scaled_source_frequency = scale_frequency(source_frequency);
-    }
-
-    #[inline]
-    pub fn fill_input_buffer_with(&mut self, (sample_l, sample_r): (f64, f64)) {
-        self.samples_l.buffer[self.samples_l.idx..self.samples_l.idx + self.samples_l.len]
-            .fill(sample_l);
-        self.samples_r.buffer[self.samples_r.idx..self.samples_r.idx + self.samples_r.len]
-            .fill(sample_r);
-    }
-
-    #[inline]
-    pub fn update_zero_padding(&mut self, zero_padding: u32) {
-        self.zero_padding = zero_padding;
-    }
-
-    #[inline]
-    pub fn update_lpf_coefficients(&mut self, coefficients: [f64; LPF_TAPS]) {
-        self.lpf_coefficients = coefficients;
-    }
-}
-
-fn scale_frequency(source_frequency: f64) -> u64 {
-    (source_frequency * RESAMPLE_SCALING_FACTOR as f64).round() as u64
-}
-
-fn high_pass_filter(sample: f64, charge_factor: f64, capacitor: &mut f64) -> f64 {
-    let filtered_sample = sample - *capacitor;
-    *capacitor = sample - charge_factor * filtered_sample;
-    filtered_sample
-}
-
-fn output_sample<const N: usize>(
-    samples: &RingBuffer<N>,
-    lpf_coefficients: &[f64; N],
-    zero_padding: u32,
-) -> f64 {
-    let sum = apply_fir_filter(samples, lpf_coefficients);
-    (sum * f64::from(zero_padding + 1)).clamp(-1.0, 1.0)
-}
-
-#[allow(clippy::needless_range_loop)]
-fn apply_fir_filter<const N: usize>(samples: &RingBuffer<N>, coefficients: &[f64; N]) -> f64 {
-=======
         self.scaled_source_frequency = Self::scale_frequency(source_frequency);
     }
 }
@@ -254,7 +138,6 @@
     samples: &RingBuffer<N>,
     coefficients: &LpfCoefficients<N>,
 ) -> f64 {
->>>>>>> 485cfba6
     if samples.len >= N {
         #[cfg(target_arch = "x86_64")]
         {
